--- conflicted
+++ resolved
@@ -16,13 +16,8 @@
 # $ generate_ys_test ys_file [yosys_args]
 generate_ys_test() {
 	ys_file=$1
-<<<<<<< HEAD
-	yosys_args=${2:-}
-	generate_target "$ys_file" "\"$YOSYS_BASEDIR/yosys\" -ql ${ys_file%.*}.log $yosys_args $ys_file"
-=======
 	yosys_args_=${2:-}
 	generate_target "$ys_file" "\"$YOSYS_BASEDIR/yosys\" -ql ${ys_file%.*}.log $yosys_args_ $ys_file"
->>>>>>> 00338082
 }
 
 # $ generate_bash_test bash_file
