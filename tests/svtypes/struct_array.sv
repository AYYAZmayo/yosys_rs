// test for array indexing in structures

module top;

	struct packed {
		bit [5:0] [7:0] a;	// 6 element packed array of bytes
		bit [15:0] b;		// filler for non-zero offset
	} s;

	initial begin
		s = '0;

		s.a[2:1] = 16'h1234;
		s.a[5] = 8'h42;
		s.a[-1] = '0;

		s.b = '1;
		s.b[1:0] = '0;
	end

	always_comb assert(s==64'h4200_0012_3400_FFFC);
	always_comb assert(s.a[0][3:-4]===8'h0x);
	always_comb assert(s.b[23:16]===8'hxx);
	always_comb assert(s.b[19:12]===8'hxf);
<<<<<<< HEAD
=======

	// Same as s, but defining dimensions in stages with typedef
	typedef bit [7:0] bit8_t;
	struct packed {
		bit8_t [5:0] a;		// 6 element packed array of bytes
		bit [15:0] b;		// filler for non-zero offset
	} s_s;

	initial begin
		s_s = '0;

		s_s.a[2:1] = 16'h1234;
		s_s.a[5] = 8'h42;
		s_s.a[-1] = '0;

		s_s.b = '1;
		s_s.b[1:0] = '0;
	end

	always_comb assert(s_s==64'h4200_0012_3400_FFFC);
	always_comb assert(s_s.a[0][3:-4]===8'h0x);
	always_comb assert(s_s.b[23:16]===8'hxx);
	always_comb assert(s_s.b[19:12]===8'hxf);
>>>>>>> 00338082

	struct packed {
		bit [7:0] [7:0] a;	// 8 element packed array of bytes
		bit [15:0] b;		// filler for non-zero offset
	} s2;

	initial begin
		s2 = '0;

		s2.a[2:1] = 16'h1234;
		s2.a[5] = 8'h42;

		s2.a[7] = '1;
		s2.a[7][1:0] = '0;

		s2.b = '1;
		s2.b[1:0] = '0;
	end

	always_comb assert(s2==80'hFC00_4200_0012_3400_FFFC);

	// Same as s2, but with little endian addressing
	struct packed {
		bit [0:7] [7:0] a;	// 8 element packed array of bytes
		bit [0:15] b;		// filler for non-zero offset
	} s3;

	initial begin
		s3 = '0;

		s3.a[5:6] = 16'h1234;
		s3.a[2] = 8'h42;

		s3.a[0] = '1;
		s3.a[0][1:0] = '0;

		s3.b = '1;
		s3.b[14:15] = '0;
	end

	always_comb assert(s3==80'hFC00_4200_0012_3400_FFFC);

	// Same as s3, but with little endian bit addressing
	struct packed {
		bit [0:7] [0:7] a;	// 8 element packed array of bytes
		bit [0:15] b;		// filler for non-zero offset
	} s3_b;

	initial begin
		s3_b = '0;

		s3_b.a[5:6] = 16'h1234;
		s3_b.a[2] = 8'h42;

		s3_b.a[0] = '1;
		s3_b.a[0][6:7] = '0;

		s3_b.b = '1;
		s3_b.b[14:15] = '0;
	end

	always_comb assert(s3_b==80'hFC00_4200_0012_3400_FFFC);

	struct packed {
		bit [0:7] [0:1] [0:3] a;
		bit [0:15] b;		// filler for non-zero offset
	} s3_lll;

	initial begin
		s3_lll = '0;

		s3_lll.a[5:6] = 16'h1234;
		s3_lll.a[2] = 8'h42;

		s3_lll.a[0] = '1;
		s3_lll.a[0][1][2:3] = '0;

		s3_lll.b = '1;
		s3_lll.b[14:15] = '0;
	end

	always_comb assert(s3_lll==80'hFC00_4200_0012_3400_FFFC);

	struct packed {
		bit [0:7] [1:0] [0:3] a;
		bit [0:15] b;		// filler for non-zero offset
	} s3_lbl;

	initial begin
		s3_lbl = '0;

		s3_lbl.a[5:6] = 16'h1234;
		s3_lbl.a[2] = 8'h42;

		s3_lbl.a[0] = '1;
		s3_lbl.a[0][0][2:3] = '0;

		s3_lbl.b = '1;
		s3_lbl.b[14:15] = '0;
	end

	always_comb assert(s3_lbl==80'hFC00_4200_0012_3400_FFFC);

<<<<<<< HEAD
=======
	// Same as s3_lbl, but defining dimensions in stages with typedef
	typedef bit [0:3] bit3l_t;
	struct packed {
		bit3l_t [0:7] [1:0] a;
		bit [0:15] b;		// filler for non-zero offset
	} s3_lbl_s;

	initial begin
		s3_lbl_s = '0;

		s3_lbl_s.a[5:6] = 16'h1234;
		s3_lbl_s.a[2] = 8'h42;

		s3_lbl_s.a[0] = '1;
		s3_lbl_s.a[0][0][2:3] = '0;

		s3_lbl_s.b = '1;
		s3_lbl_s.b[14:15] = '0;
	end

	always_comb assert(s3_lbl_s==80'hFC00_4200_0012_3400_FFFC);

>>>>>>> 00338082
	struct packed {
		bit [0:7] [0:1] [3:0] a;
		bit [0:15] b;		// filler for non-zero offset
	} s3_llb;

	initial begin
		s3_llb = '0;

		s3_llb.a[5:6] = 16'h1234;
		s3_llb.a[2] = 8'h42;

		s3_llb.a[0] = '1;
		s3_llb.a[0][1][1:0] = '0;

		s3_llb.b = '1;
		s3_llb.b[14:15] = '0;
	end

	always_comb assert(s3_llb==80'hFC00_4200_0012_3400_FFFC);

	struct packed {
		bit [-10:-3] [-2:-1] [5:2] a;
		bit [0:15] b;		// filler for non-zero offset
	} s3_off;

	initial begin
		s3_off = '0;

		s3_off.a[-5:-4] = 16'h1234;
		s3_off.a[-8] = 8'h42;

		s3_off.a[-10] = '1;
		s3_off.a[-10][-1][3:0] = '0;

		s3_off.b = '1;
		s3_off.b[14:15] = '0;
	end

	always_comb assert(s3_off==80'hFC00_4200_0012_3400_FFFC);

`ifndef VERIFIC
	// Note that the tests below for unpacked arrays in structs rely on the
	// fact that they are actually packed in Yosys.

	// Same as s2, but using unpacked array syntax
	struct packed {
		bit [7:0] a [7:0];	// 8 element unpacked array of bytes
		bit [15:0] b;		// filler for non-zero offset
	} s4;

	initial begin
		s4 = '0;

		s4.a[2:1] = 16'h1234;
		s4.a[5] = 8'h42;

		s4.a[7] = '1;
		s4.a[7][1:0] = '0;

		s4.b = '1;
		s4.b[1:0] = '0;
	end

	always_comb assert(s4==80'hFC00_4200_0012_3400_FFFC);

	// Same as s3, but using unpacked array syntax
	struct packed {
		bit [7:0] a [0:7];	// 8 element unpacked array of bytes
		bit [0:15] b;		// filler for non-zero offset
	} s5;

	initial begin
		s5 = '0;

		s5.a[5:6] = 16'h1234;
		s5.a[2] = 8'h42;

		s5.a[0] = '1;
		s5.a[0][1:0] = '0;

		s5.b = '1;
		s5.b[14:15] = '0;
	end

	always_comb assert(s5==80'hFC00_4200_0012_3400_FFFC);

	// Same as s5, but with little endian bit addressing
	struct packed {
		bit [0:7] a [0:7];	// 8 element unpacked array of bytes
		bit [0:15] b;		// filler for non-zero offset
	} s5_b;

	initial begin
		s5_b = '0;

		s5_b.a[5:6] = 16'h1234;
		s5_b.a[2] = 8'h42;

		s5_b.a[0] = '1;
		s5_b.a[0][6:7] = '0;

		s5_b.b = '1;
		s5_b.b[14:15] = '0;
	end

	always_comb assert(s5_b==80'hFC00_4200_0012_3400_FFFC);

	// Same as s5, but using C-type unpacked array syntax
	struct packed {
		bit [7:0] a [8];	// 8 element unpacked array of bytes
		bit [0:15] b;		// filler for non-zero offset
	} s6;

	initial begin
		s6 = '0;

		s6.a[5:6] = 16'h1234;
		s6.a[2] = 8'h42;

		s6.a[0] = '1;
		s6.a[0][1:0] = '0;

		s6.b = '1;
		s6.b[14:15] = '0;
	end

	always_comb assert(s6==80'hFC00_4200_0012_3400_FFFC);
`endif

endmodule<|MERGE_RESOLUTION|>--- conflicted
+++ resolved
@@ -22,8 +22,6 @@
 	always_comb assert(s.a[0][3:-4]===8'h0x);
 	always_comb assert(s.b[23:16]===8'hxx);
 	always_comb assert(s.b[19:12]===8'hxf);
-<<<<<<< HEAD
-=======
 
 	// Same as s, but defining dimensions in stages with typedef
 	typedef bit [7:0] bit8_t;
@@ -47,7 +45,6 @@
 	always_comb assert(s_s.a[0][3:-4]===8'h0x);
 	always_comb assert(s_s.b[23:16]===8'hxx);
 	always_comb assert(s_s.b[19:12]===8'hxf);
->>>>>>> 00338082
 
 	struct packed {
 		bit [7:0] [7:0] a;	// 8 element packed array of bytes
@@ -151,8 +148,6 @@
 
 	always_comb assert(s3_lbl==80'hFC00_4200_0012_3400_FFFC);
 
-<<<<<<< HEAD
-=======
 	// Same as s3_lbl, but defining dimensions in stages with typedef
 	typedef bit [0:3] bit3l_t;
 	struct packed {
@@ -175,7 +170,6 @@
 
 	always_comb assert(s3_lbl_s==80'hFC00_4200_0012_3400_FFFC);
 
->>>>>>> 00338082
 	struct packed {
 		bit [0:7] [0:1] [3:0] a;
 		bit [0:15] b;		// filler for non-zero offset
