--- conflicted
+++ resolved
@@ -48,11 +48,7 @@
 #include "VeriModule.h"
 #include "VeriWrite.h"
 #include "VeriLibrary.h"
-<<<<<<< HEAD
 #include "ieee_1735.h"
-=======
-#include "VeriExpression.h"
->>>>>>> 00338082
 
 #ifdef VERIFIC_VHDL_SUPPORT
 #include "vhdl_file.h"
@@ -3946,7 +3942,6 @@
 
 #ifdef YOSYSHQ_VERIFIC_EXTENSIONS
 						continue;
-<<<<<<< HEAD
 					}
 #endif
 					const char *lib_name = nullptr;
@@ -3963,24 +3958,6 @@
 							}
 						}
 					}
-=======
-					}
-#endif
-					const char *lib_name = nullptr;
-					SetIter si;
-					FOREACH_SET_ITEM(veri_file::GetAllLOptions(), si, &lib_name) {
-						VeriLibrary* veri_lib = veri_file::GetLibrary(lib_name, 0);
-						if (veri_lib) {
-							// Also elaborate all root modules since they may contain bind statements
-							MapIter mi;
-							VeriModule *veri_module;
-							FOREACH_VERILOG_MODULE_IN_LIBRARY(veri_lib, mi, veri_module) {
-								if (!veri_module->IsRootModule()) continue;
-								veri_modules.InsertLast(veri_module);
-							}
-						}
-					}
->>>>>>> 00338082
 
 					log("Running hier_tree::Elaborate().\n");
 					netlists = hier_tree::Elaborate(&veri_modules, &vhdl_units, &parameters);
