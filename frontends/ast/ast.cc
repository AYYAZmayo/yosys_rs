--- conflicted
+++ resolved
@@ -560,11 +560,7 @@
 
 	case AST_IDENTIFIER:
 		{
-<<<<<<< HEAD
-			AST::AstNode *member_node = AST::get_struct_member(this);
-=======
 			AstNode *member_node = get_struct_member();
->>>>>>> 00338082
 			if (member_node)
 				fprintf(f, "%s[%d:%d]", id2vl(str).c_str(), member_node->range_left, member_node->range_right);
 			else
@@ -1134,11 +1130,7 @@
 		// simplify this module or interface using the current design as context
 		// for lookup up ports and wires within cells
 		set_simplify_design_context(design);
-<<<<<<< HEAD
 		while (ast->simplify_original(!flag_noopt, 0, -1, false)) { }
-=======
-		while (ast->simplify(!flag_noopt, 0, -1, false)) { }
->>>>>>> 00338082
 		set_simplify_design_context(nullptr);
 
 		if (flag_dump_ast2) {
@@ -1463,11 +1455,7 @@
 		}
 		else if (child->type == AST_PACKAGE) {
 			// process enum/other declarations
-<<<<<<< HEAD
 			child->simplify_original(true, 1, -1, false);
-=======
-			child->simplify(true, 1, -1, false);
->>>>>>> 00338082
 			rename_in_package_stmts(child);
 			design->verilog_packages.push_back(child->clone());
 			current_scope.clear();
@@ -1860,11 +1848,7 @@
 
 	AstNode *new_ast = ast->clone();
 	if (!new_ast->attributes.count(ID::hdlname))
-<<<<<<< HEAD
-		new_ast->set_attribute(ID::hdlname, AstNode::mkconst_str(stripped_name));
-=======
 		new_ast->set_attribute(ID::hdlname, AstNode::mkconst_str(stripped_name.substr(1)));
->>>>>>> 00338082
 
 	para_counter = 0;
 	for (auto child : new_ast->children) {
