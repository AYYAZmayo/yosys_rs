/*
 *  yosys -- Yosys Open SYnthesis Suite
 *
 *  Copyright (C) 2012  Claire Xenia Wolf <claire@yosyshq.com>
 *
 *  Permission to use, copy, modify, and/or distribute this software for any
 *  purpose with or without fee is hereby granted, provided that the above
 *  copyright notice and this permission notice appear in all copies.
 *
 *  THE SOFTWARE IS PROVIDED "AS IS" AND THE AUTHOR DISCLAIMS ALL WARRANTIES
 *  WITH REGARD TO THIS SOFTWARE INCLUDING ALL IMPLIED WARRANTIES OF
 *  MERCHANTABILITY AND FITNESS. IN NO EVENT SHALL THE AUTHOR BE LIABLE FOR
 *  ANY SPECIAL, DIRECT, INDIRECT, OR CONSEQUENTIAL DAMAGES OR ANY DAMAGES
 *  WHATSOEVER RESULTING FROM LOSS OF USE, DATA OR PROFITS, WHETHER IN AN
 *  ACTION OF CONTRACT, NEGLIGENCE OR OTHER TORTIOUS ACTION, ARISING OUT OF
 *  OR IN CONNECTION WITH THE USE OR PERFORMANCE OF THIS SOFTWARE.
 *
 *  ---
 *
 *  This is the AST frontend library.
 *
 *  The AST frontend library is not a frontend on it's own but provides a
 *  generic abstract syntax tree (AST) abstraction for HDL code and can be
 *  used by HDL frontends. See "ast.h" for an overview of the API and the
 *  Verilog frontend for an usage example.
 *
 */

#include "kernel/log.h"
#include "kernel/utils.h"
#include "kernel/binding.h"
#include "libs/sha1/sha1.h"
#include "ast.h"
#include "ast_binding.h"

#include <sstream>
#include <stdarg.h>
#include <algorithm>

YOSYS_NAMESPACE_BEGIN

using namespace AST;
using namespace AST_INTERNAL;

// helper function for creating RTLIL code for unary operations
static RTLIL::SigSpec uniop2rtlil(AstNode *that, IdString type, int result_width, const RTLIL::SigSpec &arg, bool gen_attributes = true)
{
	IdString name = stringf("%s$%s:%d$%d", type.c_str(), RTLIL::encode_filename(that->filename).c_str(), that->location.first_line, autoidx++);
	RTLIL::Cell *cell = current_module->addCell(name, type);
	set_src_attr(cell, that);

	RTLIL::Wire *wire = current_module->addWire(cell->name.str() + "_Y", result_width);
	set_src_attr(wire, that);
	wire->is_signed = that->is_signed;

	if (gen_attributes)
		for (auto &attr : that->attributes) {
			if (attr.second->type != AST_CONSTANT)
				that->input_error("Attribute `%s' with non-constant value!\n", attr.first.c_str());
			cell->attributes[attr.first] = attr.second->asAttrConst();
		}

	cell->parameters[ID::A_SIGNED] = RTLIL::Const(that->children[0]->is_signed);
	cell->parameters[ID::A_WIDTH] = RTLIL::Const(arg.size());
	cell->setPort(ID::A, arg);

	cell->parameters[ID::Y_WIDTH] = result_width;
	cell->setPort(ID::Y, wire);
	return wire;
}

// helper function for extending bit width (preferred over SigSpec::extend() because of correct undef propagation in ConstEval)
static void widthExtend(AstNode *that, RTLIL::SigSpec &sig, int width, bool is_signed)
{
	if (width <= sig.size()) {
		sig.extend_u0(width, is_signed);
		return;
	}

	IdString name = stringf("$extend$%s:%d$%d", RTLIL::encode_filename(that->filename).c_str(), that->location.first_line, autoidx++);
	RTLIL::Cell *cell = current_module->addCell(name, ID($pos));
	set_src_attr(cell, that);

	RTLIL::Wire *wire = current_module->addWire(cell->name.str() + "_Y", width);
	set_src_attr(wire, that);
	wire->is_signed = that->is_signed;

	if (that != NULL)
		for (auto &attr : that->attributes) {
			if (attr.second->type != AST_CONSTANT)
				that->input_error("Attribute `%s' with non-constant value!\n", attr.first.c_str());
			cell->attributes[attr.first] = attr.second->asAttrConst();
		}

	cell->parameters[ID::A_SIGNED] = RTLIL::Const(is_signed);
	cell->parameters[ID::A_WIDTH] = RTLIL::Const(sig.size());
	cell->setPort(ID::A, sig);

	cell->parameters[ID::Y_WIDTH] = width;
	cell->setPort(ID::Y, wire);
	sig = wire;
}

// helper function for creating RTLIL code for binary operations
static RTLIL::SigSpec binop2rtlil(AstNode *that, IdString type, int result_width, const RTLIL::SigSpec &left, const RTLIL::SigSpec &right)
{
	IdString name = stringf("%s$%s:%d$%d", type.c_str(), RTLIL::encode_filename(that->filename).c_str(), that->location.first_line, autoidx++);
	RTLIL::Cell *cell = current_module->addCell(name, type);
	set_src_attr(cell, that);

	RTLIL::Wire *wire = current_module->addWire(cell->name.str() + "_Y", result_width);
	set_src_attr(wire, that);
	wire->is_signed = that->is_signed;

	for (auto &attr : that->attributes) {
		if (attr.second->type != AST_CONSTANT)
			that->input_error("Attribute `%s' with non-constant value!\n", attr.first.c_str());
		cell->attributes[attr.first] = attr.second->asAttrConst();
	}

	cell->parameters[ID::A_SIGNED] = RTLIL::Const(that->children[0]->is_signed);
	cell->parameters[ID::B_SIGNED] = RTLIL::Const(that->children[1]->is_signed);
	
	// Awais: extra parameter for $mul added to avoid CI failures
	#if 1
		if (type == ID($mul)){
			cell->parameters[ID::REG_OUT] = 0;
			cell->parameters[ID::DSP_RST_POL] = 0;      
			string empty_clk = "";
			Const mul_ck;
			mul_ck = Const(empty_clk); 
			cell->parameters[ID::DSP_CLK] = empty_clk;         
			string empty_rst = ""; 
			Const mul_rst; 
			mul_rst = Const(empty_rst); 
			cell->parameters[ID::DSP_RST] = empty_rst;         
		}
	#endif
	cell->parameters[ID::A_WIDTH] = RTLIL::Const(left.size());
	cell->parameters[ID::B_WIDTH] = RTLIL::Const(right.size());

	cell->setPort(ID::A, left);
	cell->setPort(ID::B, right);

	cell->parameters[ID::Y_WIDTH] = result_width;
	cell->setPort(ID::Y, wire);
	return wire;
}

// helper function for creating RTLIL code for multiplexers
static RTLIL::SigSpec mux2rtlil(AstNode *that, const RTLIL::SigSpec &cond, const RTLIL::SigSpec &left, const RTLIL::SigSpec &right)
{
	log_assert(cond.size() == 1);

	std::stringstream sstr;
	sstr << "$ternary$" << RTLIL::encode_filename(that->filename) << ":" << that->location.first_line << "$" << (autoidx++);

	RTLIL::Cell *cell = current_module->addCell(sstr.str(), ID($mux));
	set_src_attr(cell, that);

	RTLIL::Wire *wire = current_module->addWire(cell->name.str() + "_Y", left.size());
	set_src_attr(wire, that);
	wire->is_signed = that->is_signed;

	for (auto &attr : that->attributes) {
		if (attr.second->type != AST_CONSTANT)
			that->input_error("Attribute `%s' with non-constant value!\n", attr.first.c_str());
		cell->attributes[attr.first] = attr.second->asAttrConst();
	}

	cell->parameters[ID::WIDTH] = RTLIL::Const(left.size());

	cell->setPort(ID::A, right);
	cell->setPort(ID::B, left);
	cell->setPort(ID::S, cond);
	cell->setPort(ID::Y, wire);

	return wire;
}

static void check_unique_id(RTLIL::Module *module, RTLIL::IdString id,
		const AstNode *node, const char *to_add_kind)
{
	auto already_exists = [&](const RTLIL::AttrObject *existing, const char *existing_kind) {
		std::string src = existing->get_string_attribute(ID::src);
		std::string location_str = "earlier";
		if (!src.empty())
			location_str = "at " + src;
		node->input_error("Cannot add %s `%s' because a %s with the same name was already created %s!\n",
						  to_add_kind, id.c_str(), existing_kind, location_str.c_str());
	};

	if (const RTLIL::Wire *wire = module->wire(id))
		already_exists(wire, "signal");
	if (const RTLIL::Cell *cell = module->cell(id))
		already_exists(cell, "cell");
	if (module->processes.count(id))
		already_exists(module->processes.at(id), "process");
	if (module->memories.count(id))
		already_exists(module->memories.at(id), "memory");
}

// helper class for rewriting simple lookahead references in AST always blocks
struct AST_INTERNAL::LookaheadRewriter
{
	dict<IdString, pair<AstNode*, AstNode*>> lookaheadids;

	void collect_lookaheadids(AstNode *node)
	{
		if (node->lookahead) {
			log_assert(node->type == AST_IDENTIFIER);
			if (!lookaheadids.count(node->str)) {
				AstNode *wire = new AstNode(AST_WIRE);
				for (auto c : node->id2ast->children)
					wire->children.push_back(c->clone());
				wire->fixup_hierarchy_flags();
				wire->str = stringf("$lookahead%s$%d", node->str.c_str(), autoidx++);
				wire->set_attribute(ID::nosync, AstNode::mkconst_int(1, false));
				wire->is_logic = true;
<<<<<<< HEAD
				while (wire->simplify_original(true, 1, -1, false)) { }
=======
				while (wire->simplify(true, 1, -1, false)) { }
>>>>>>> 00338082
				current_ast_mod->children.push_back(wire);
				lookaheadids[node->str] = make_pair(node->id2ast, wire);
				wire->genRTLIL();
			}
		}

		for (auto child : node->children)
			collect_lookaheadids(child);
	}

	bool has_lookaheadids(AstNode *node)
	{
		if (node->type == AST_IDENTIFIER && lookaheadids.count(node->str) != 0)
			return true;

		for (auto child : node->children)
			if (has_lookaheadids(child))
				return true;

		return false;
	}

	bool has_nonlookaheadids(AstNode *node)
	{
		if (node->type == AST_IDENTIFIER && lookaheadids.count(node->str) == 0)
			return true;

		for (auto child : node->children)
			if (has_nonlookaheadids(child))
				return true;

		return false;
	}

	void rewrite_lookaheadids(AstNode *node, bool lhs = false)
	{
		if (node->type == AST_ASSIGN_LE)
		{
			if (has_lookaheadids(node->children[0]))
			{
				if (has_nonlookaheadids(node->children[0]))
					log_error("incompatible mix of lookahead and non-lookahead IDs in LHS expression.\n");

				rewrite_lookaheadids(node->children[0], true);
				node->type = AST_ASSIGN_EQ;
			}

			rewrite_lookaheadids(node->children[1], lhs);
			return;
		}

		if (node->type == AST_IDENTIFIER && (node->lookahead || lhs)) {
			AstNode *newwire = lookaheadids.at(node->str).second;
			node->str = newwire->str;
			node->id2ast = newwire;
			lhs = false;
		}

		for (auto child : node->children)
			rewrite_lookaheadids(child, lhs);
	}

	LookaheadRewriter(AstNode *top)
	{
		// top->dumpAst(NULL, "REWRITE-BEFORE> ");
		// top->dumpVlog(NULL, "REWRITE-BEFORE> ");

		AstNode *block = nullptr;

		for (auto c : top->children)
			if (c->type == AST_BLOCK) {
				log_assert(block == nullptr);
				block = c;
			}
		log_assert(block != nullptr);

		collect_lookaheadids(block);
		rewrite_lookaheadids(block);

		for (auto it : lookaheadids)
		{
			AstNode *ref_orig = new AstNode(AST_IDENTIFIER);
			ref_orig->str = it.second.first->str;
			ref_orig->id2ast = it.second.first;
			ref_orig->was_checked = true;

			AstNode *ref_temp = new AstNode(AST_IDENTIFIER);
			ref_temp->str = it.second.second->str;
			ref_temp->id2ast = it.second.second;
			ref_temp->was_checked = true;

			AstNode *init_assign = new AstNode(AST_ASSIGN_EQ, ref_temp->clone(), ref_orig->clone());
			AstNode *final_assign = new AstNode(AST_ASSIGN_LE, ref_orig, ref_temp);

			block->children.insert(block->children.begin(), init_assign);
			block->children.push_back(final_assign);
		}

		// top->dumpAst(NULL, "REWRITE-AFTER> ");
		// top->dumpVlog(NULL, "REWRITE-AFTER> ");
	}
};

// helper class for converting AST always nodes to RTLIL processes
struct AST_INTERNAL::ProcessGenerator
{
	// input and output structures
	AstNode *always;
	RTLIL::SigSpec initSyncSignals;
	RTLIL::Process *proc;
	RTLIL::SigSpec outputSignals;

	// This always points to the RTLIL::CaseRule being filled at the moment
	RTLIL::CaseRule *current_case;

	// This map contains the replacement pattern to be used in the right hand side
	// of an assignment. E.g. in the code "foo = bar; foo = func(foo);" the foo in the right
	// hand side of the 2nd assignment needs to be replace with the temporary signal holding
	// the value assigned in the first assignment. So when the first assignment is processed
	// the according information is appended to subst_rvalue_from and subst_rvalue_to.
	stackmap<RTLIL::SigBit, RTLIL::SigBit> subst_rvalue_map;

	// This map contains the replacement pattern to be used in the left hand side
	// of an assignment. E.g. in the code "always @(posedge clk) foo <= bar" the signal bar
	// should not be connected to the signal foo. Instead it must be connected to the temporary
	// signal that is used as input for the register that drives the signal foo.
	stackmap<RTLIL::SigBit, RTLIL::SigBit> subst_lvalue_map;

	// The code here generates a number of temporary signal for each output register. This
	// map helps generating nice numbered names for all this temporary signals.
	std::map<RTLIL::Wire*, int> new_temp_count;

	// Buffer for generating the init action
	RTLIL::SigSpec init_lvalue, init_rvalue;

	// The most recently assigned $print or $check cell \PRIORITY.
	int last_effect_priority;

	ProcessGenerator(AstNode *always, RTLIL::SigSpec initSyncSignalsArg = RTLIL::SigSpec()) : always(always), initSyncSignals(initSyncSignalsArg), last_effect_priority(0)
	{
		// rewrite lookahead references
		LookaheadRewriter la_rewriter(always);

		// generate process and simple root case
		proc = current_module->addProcess(stringf("$proc$%s:%d$%d", RTLIL::encode_filename(always->filename).c_str(), always->location.first_line, autoidx++));
		set_src_attr(proc, always);
		for (auto &attr : always->attributes) {
			if (attr.second->type != AST_CONSTANT)
				always->input_error("Attribute `%s' with non-constant value!\n", attr.first.c_str());
			proc->attributes[attr.first] = attr.second->asAttrConst();
		}
		current_case = &proc->root_case;

		// create initial temporary signal for all output registers
		RTLIL::SigSpec subst_lvalue_from, subst_lvalue_to;
		collect_lvalues(subst_lvalue_from, always, true, true);
		subst_lvalue_to = new_temp_signal(subst_lvalue_from);
		subst_lvalue_map = subst_lvalue_from.to_sigbit_map(subst_lvalue_to);

		bool found_global_syncs = false;
		bool found_anyedge_syncs = false;
		for (auto child : always->children)
		{
			if ((child->type == AST_POSEDGE || child->type == AST_NEGEDGE) && GetSize(child->children) == 1 && child->children.at(0)->type == AST_IDENTIFIER &&
					child->children.at(0)->id2ast && child->children.at(0)->id2ast->type == AST_WIRE && child->children.at(0)->id2ast->get_bool_attribute(ID::gclk)) {
				found_global_syncs = true;
			}
			if (child->type == AST_EDGE) {
				if (GetSize(child->children) == 1 && child->children.at(0)->type == AST_IDENTIFIER && child->children.at(0)->str == "\\$global_clock")
					found_global_syncs = true;
				else
					found_anyedge_syncs = true;
			}
		}

		if (found_anyedge_syncs) {
			if (found_global_syncs)
				always->input_error("Found non-synthesizable event list!\n");
			log("Note: Assuming pure combinatorial block at %s in\n", always->loc_string().c_str());
			log("compliance with IEC 62142(E):2005 / IEEE Std. 1364.1(E):2002. Recommending\n");
			log("use of @* instead of @(...) for better match of synthesis and simulation.\n");
		}

		// create syncs for the process
		bool found_clocked_sync = false;
		for (auto child : always->children)
			if (child->type == AST_POSEDGE || child->type == AST_NEGEDGE) {
				if (GetSize(child->children) == 1 && child->children.at(0)->type == AST_IDENTIFIER && child->children.at(0)->id2ast &&
						child->children.at(0)->id2ast->type == AST_WIRE && child->children.at(0)->id2ast->get_bool_attribute(ID::gclk))
					continue;
				found_clocked_sync = true;
				if (found_global_syncs || found_anyedge_syncs)
					always->input_error("Found non-synthesizable event list!\n");
				RTLIL::SyncRule *syncrule = new RTLIL::SyncRule;
				syncrule->type = child->type == AST_POSEDGE ? RTLIL::STp : RTLIL::STn;
				syncrule->signal = child->children[0]->genRTLIL();
				if (GetSize(syncrule->signal) != 1)
					always->input_error("Found posedge/negedge event on a signal that is not 1 bit wide!\n");
				addChunkActions(syncrule->actions, subst_lvalue_from, subst_lvalue_to, true);
				proc->syncs.push_back(syncrule);
			}
		if (proc->syncs.empty()) {
			RTLIL::SyncRule *syncrule = new RTLIL::SyncRule;
			syncrule->type = found_global_syncs ? RTLIL::STg : RTLIL::STa;
			syncrule->signal = RTLIL::SigSpec();
			addChunkActions(syncrule->actions, subst_lvalue_from, subst_lvalue_to, true);
			proc->syncs.push_back(syncrule);
		}

		// create initial assignments for the temporary signals
		if ((flag_nolatches || always->get_bool_attribute(ID::nolatches) || current_module->get_bool_attribute(ID::nolatches)) && !found_clocked_sync) {
			subst_rvalue_map = subst_lvalue_from.to_sigbit_dict(RTLIL::SigSpec(RTLIL::State::Sx, GetSize(subst_lvalue_from)));
		} else {
			addChunkActions(current_case->actions, subst_lvalue_to, subst_lvalue_from);
		}

		// process the AST
		for (auto child : always->children)
			if (child->type == AST_BLOCK)
				processAst(child);

		for (auto sync: proc->syncs)
			processMemWrites(sync);

		if (initSyncSignals.size() > 0)
		{
			RTLIL::SyncRule *sync = new RTLIL::SyncRule;
			sync->type = RTLIL::SyncType::STi;
			proc->syncs.push_back(sync);

			log_assert(init_lvalue.size() == init_rvalue.size());

			int offset = 0;
			for (auto &init_lvalue_c : init_lvalue.chunks()) {
				RTLIL::SigSpec lhs = init_lvalue_c;
				RTLIL::SigSpec rhs = init_rvalue.extract(offset, init_lvalue_c.width);
				remove_unwanted_lvalue_bits(lhs, rhs);
				sync->actions.push_back(RTLIL::SigSig(lhs, rhs));
				offset += lhs.size();
			}
		}

		outputSignals = RTLIL::SigSpec(subst_lvalue_from);
	}

	void remove_unwanted_lvalue_bits(RTLIL::SigSpec &lhs, RTLIL::SigSpec &rhs)
	{
		RTLIL::SigSpec new_lhs, new_rhs;

		log_assert(GetSize(lhs) == GetSize(rhs));
		for (int i = 0; i < GetSize(lhs); i++) {
			if (lhs[i].wire == nullptr)
				continue;
			new_lhs.append(lhs[i]);
			new_rhs.append(rhs[i]);
		}

		lhs = new_lhs;
		rhs = new_rhs;
	}

	// create new temporary signals
	RTLIL::SigSpec new_temp_signal(RTLIL::SigSpec sig)
	{
		std::vector<RTLIL::SigChunk> chunks = sig.chunks();

		for (int i = 0; i < GetSize(chunks); i++)
		{
			RTLIL::SigChunk &chunk = chunks[i];
			if (chunk.wire == NULL)
				continue;

			std::string wire_name;
			do {
				wire_name = stringf("$%d%s[%d:%d]", new_temp_count[chunk.wire]++,
						chunk.wire->name.c_str(), chunk.width+chunk.offset-1, chunk.offset);;
				if (chunk.wire->name.str().find('$') != std::string::npos)
					wire_name += stringf("$%d", autoidx++);
			} while (current_module->wires_.count(wire_name) > 0);

			RTLIL::Wire *wire = current_module->addWire(wire_name, chunk.width);
			set_src_attr(wire, always);

			chunk.wire = wire;
			chunk.offset = 0;
		}

		return chunks;
	}

	// recursively traverse the AST and collect all assigned signals
	void collect_lvalues(RTLIL::SigSpec &reg, AstNode *ast, bool type_eq, bool type_le, bool run_sort_and_unify = true)
	{
		switch (ast->type)
		{
		case AST_CASE:
			for (auto child : ast->children)
				if (child != ast->children[0]) {
					log_assert(child->type == AST_COND || child->type == AST_CONDX || child->type == AST_CONDZ);
					collect_lvalues(reg, child, type_eq, type_le, false);
				}
			break;

		case AST_COND:
		case AST_CONDX:
		case AST_CONDZ:
		case AST_ALWAYS:
		case AST_INITIAL:
			for (auto child : ast->children)
				if (child->type == AST_BLOCK)
					collect_lvalues(reg, child, type_eq, type_le, false);
			break;

		case AST_BLOCK:
			for (auto child : ast->children) {
				if (child->type == AST_ASSIGN_EQ && type_eq)
					reg.append(child->children[0]->genRTLIL());
				if (child->type == AST_ASSIGN_LE && type_le)
					reg.append(child->children[0]->genRTLIL());
				if (child->type == AST_CASE || child->type == AST_BLOCK)
					collect_lvalues(reg, child, type_eq, type_le, false);
			}
			break;

		default:
			log_abort();
		}

		if (run_sort_and_unify) {
			std::set<RTLIL::SigBit> sorted_reg;
			for (auto bit : reg)
				if (bit.wire)
					sorted_reg.insert(bit);
			reg = RTLIL::SigSpec(sorted_reg);
		}
	}

	// remove all assignments to the given signal pattern in a case and all its children.
	// e.g. when the last statement in the code "a = 23; if (b) a = 42; a = 0;" is processed this
	// function is called to clean up the first two assignments as they are overwritten by
	// the third assignment.
	void removeSignalFromCaseTree(const RTLIL::SigSpec &pattern, RTLIL::CaseRule *cs)
	{
		for (auto it = cs->actions.begin(); it != cs->actions.end(); it++)
			it->first.remove2(pattern, &it->second);

		for (auto it = cs->switches.begin(); it != cs->switches.end(); it++)
			for (auto it2 = (*it)->cases.begin(); it2 != (*it)->cases.end(); it2++)
				removeSignalFromCaseTree(pattern, *it2);
	}

	// add an assignment (aka "action") but split it up in chunks. this way huge assignments
	// are avoided and the generated $mux cells have a more "natural" size.
	void addChunkActions(std::vector<RTLIL::SigSig> &actions, RTLIL::SigSpec lvalue, RTLIL::SigSpec rvalue, bool inSyncRule = false)
	{
		if (inSyncRule && initSyncSignals.size() > 0) {
			init_lvalue.append(lvalue.extract(initSyncSignals));
			init_rvalue.append(lvalue.extract(initSyncSignals, &rvalue));
			lvalue.remove2(initSyncSignals, &rvalue);
		}
		log_assert(lvalue.size() == rvalue.size());

		int offset = 0;
		for (auto &lvalue_c : lvalue.chunks()) {
			RTLIL::SigSpec lhs = lvalue_c;
			RTLIL::SigSpec rhs = rvalue.extract(offset, lvalue_c.width);
			if (inSyncRule && lvalue_c.wire && lvalue_c.wire->get_bool_attribute(ID::nosync))
				rhs = RTLIL::SigSpec(RTLIL::State::Sx, rhs.size());
			remove_unwanted_lvalue_bits(lhs, rhs);
			actions.push_back(RTLIL::SigSig(lhs, rhs));
			offset += lhs.size();
		}
	}

	// recursively process the AST and fill the RTLIL::Process
	void processAst(AstNode *ast)
	{
		switch (ast->type)
		{
		case AST_BLOCK:
			for (auto child : ast->children)
				processAst(child);
			break;

		case AST_ASSIGN_EQ:
		case AST_ASSIGN_LE:
			{
				RTLIL::SigSpec unmapped_lvalue = ast->children[0]->genRTLIL(), lvalue = unmapped_lvalue;
				RTLIL::SigSpec rvalue = ast->children[1]->genWidthRTLIL(lvalue.size(), true, &subst_rvalue_map.stdmap());

				pool<SigBit> lvalue_sigbits;
				for (int i = 0; i < GetSize(lvalue); i++) {
					if (lvalue_sigbits.count(lvalue[i]) > 0) {
						unmapped_lvalue.remove(i);
						lvalue.remove(i);
						rvalue.remove(i--);
					} else
						lvalue_sigbits.insert(lvalue[i]);
				}

				lvalue.replace(subst_lvalue_map.stdmap());

				if (ast->type == AST_ASSIGN_EQ) {
					for (int i = 0; i < GetSize(unmapped_lvalue); i++)
						subst_rvalue_map.set(unmapped_lvalue[i], rvalue[i]);
				}

				removeSignalFromCaseTree(lvalue, current_case);
				remove_unwanted_lvalue_bits(lvalue, rvalue);
				current_case->actions.push_back(RTLIL::SigSig(lvalue, rvalue));
			}
			break;

		case AST_CASE:
			{
				int width_hint;
				bool sign_hint;
				ast->detectSignWidth(width_hint, sign_hint);

				RTLIL::SwitchRule *sw = new RTLIL::SwitchRule;
				set_src_attr(sw, ast);
				sw->signal = ast->children[0]->genWidthRTLIL(width_hint, sign_hint, &subst_rvalue_map.stdmap());
				current_case->switches.push_back(sw);

				for (auto &attr : ast->attributes) {
					if (attr.second->type != AST_CONSTANT)
						ast->input_error("Attribute `%s' with non-constant value!\n", attr.first.c_str());
					sw->attributes[attr.first] = attr.second->asAttrConst();
				}

				RTLIL::SigSpec this_case_eq_lvalue;
				collect_lvalues(this_case_eq_lvalue, ast, true, false);

				RTLIL::SigSpec this_case_eq_ltemp = new_temp_signal(this_case_eq_lvalue);

				RTLIL::SigSpec this_case_eq_rvalue = this_case_eq_lvalue;
				this_case_eq_rvalue.replace(subst_rvalue_map.stdmap());

				RTLIL::CaseRule *default_case = NULL;
				RTLIL::CaseRule *last_generated_case = NULL;
				for (auto child : ast->children)
				{
					if (child == ast->children[0])
						continue;
					log_assert(child->type == AST_COND || child->type == AST_CONDX || child->type == AST_CONDZ);

					subst_lvalue_map.save();
					subst_rvalue_map.save();

					for (int i = 0; i < GetSize(this_case_eq_lvalue); i++)
						subst_lvalue_map.set(this_case_eq_lvalue[i], this_case_eq_ltemp[i]);

					RTLIL::CaseRule *backup_case = current_case;
					current_case = new RTLIL::CaseRule;
					set_src_attr(current_case, child);
					last_generated_case = current_case;
					addChunkActions(current_case->actions, this_case_eq_ltemp, this_case_eq_rvalue);
					for (auto node : child->children) {
						if (node->type == AST_DEFAULT)
							default_case = current_case;
						else if (node->type == AST_BLOCK)
							processAst(node);
						else
							current_case->compare.push_back(node->genWidthRTLIL(width_hint, sign_hint, &subst_rvalue_map.stdmap()));
					}
					if (default_case != current_case)
						sw->cases.push_back(current_case);
					else
						log_assert(current_case->compare.size() == 0);
					current_case = backup_case;

					subst_lvalue_map.restore();
					subst_rvalue_map.restore();
				}

				if (last_generated_case != NULL && ast->get_bool_attribute(ID::full_case) && default_case == NULL) {
			#if 0
					// this is a valid transformation, but as optimization it is premature.
					// better: add a default case that assigns 'x' to everything, and let later
					// optimizations take care of the rest
					last_generated_case->compare.clear();
			#else
					default_case = new RTLIL::CaseRule;
					addChunkActions(default_case->actions, this_case_eq_ltemp, SigSpec(State::Sx, GetSize(this_case_eq_rvalue)));
					sw->cases.push_back(default_case);
			#endif
				} else {
					if (default_case == NULL) {
						default_case = new RTLIL::CaseRule;
						addChunkActions(default_case->actions, this_case_eq_ltemp, this_case_eq_rvalue);
					}
					sw->cases.push_back(default_case);
				}

				for (int i = 0; i < GetSize(this_case_eq_lvalue); i++)
					subst_rvalue_map.set(this_case_eq_lvalue[i], this_case_eq_ltemp[i]);

				this_case_eq_lvalue.replace(subst_lvalue_map.stdmap());
				removeSignalFromCaseTree(this_case_eq_lvalue, current_case);
				addChunkActions(current_case->actions, this_case_eq_lvalue, this_case_eq_ltemp);
			}
			break;

		case AST_WIRE:
			ast->input_error("Found reg declaration in block without label!\n");
			break;

		case AST_ASSIGN:
			ast->input_error("Found continous assignment in always/initial block!\n");
			break;

		case AST_PARAMETER:
		case AST_LOCALPARAM:
			ast->input_error("Found parameter declaration in block without label!\n");
			break;

		case AST_TCALL:
			if (ast->str == "$display" || ast->str == "$displayb" || ast->str == "$displayh" || ast->str == "$displayo" ||
		  ast->str == "$write"   || ast->str == "$writeb"   || ast->str == "$writeh"   || ast->str == "$writeo") {
				std::stringstream sstr;
				sstr << ast->str << "$" << ast->filename << ":" << ast->location.first_line << "$" << (autoidx++);

				Wire *en = current_module->addWire(sstr.str() + "_EN", 1);
				set_src_attr(en, ast);
				proc->root_case.actions.push_back(SigSig(en, false));
				current_case->actions.push_back(SigSig(en, true));

				RTLIL::SigSpec triggers;
				RTLIL::Const polarity;
				for (auto sync : proc->syncs) {
					if (sync->type == RTLIL::STp) {
						triggers.append(sync->signal);
						polarity.bits.push_back(RTLIL::S1);
					} else if (sync->type == RTLIL::STn) {
						triggers.append(sync->signal);
						polarity.bits.push_back(RTLIL::S0);
					}
				}

				RTLIL::Cell *cell = current_module->addCell(sstr.str(), ID($print));
				set_src_attr(cell, ast);
				cell->setParam(ID::TRG_WIDTH, triggers.size());
				cell->setParam(ID::TRG_ENABLE, (always->type == AST_INITIAL) || !triggers.empty());
				cell->setParam(ID::TRG_POLARITY, polarity);
				cell->setParam(ID::PRIORITY, --last_effect_priority);
				cell->setPort(ID::TRG, triggers);
				cell->setPort(ID::EN, en);

				int default_base = 10;
				if (ast->str.back() == 'b')
					default_base = 2;
				else if (ast->str.back() == 'o')
					default_base = 8;
				else if (ast->str.back() == 'h')
					default_base = 16;

				std::vector<VerilogFmtArg> args;
				for (auto node : ast->children) {
					int width;
					bool is_signed;
					node->detectSignWidth(width, is_signed, nullptr);

					VerilogFmtArg arg = {};
					arg.filename = node->filename;
					arg.first_line = node->location.first_line;
					if (node->type == AST_CONSTANT && node->is_string) {
						arg.type = VerilogFmtArg::STRING;
						arg.str = node->bitsAsConst().decode_string();
						// and in case this will be used as an argument...
						arg.sig = node->bitsAsConst();
						arg.signed_ = false;
					} else if (node->type == AST_IDENTIFIER && node->str == "$time") {
						arg.type = VerilogFmtArg::TIME;
					} else if (node->type == AST_IDENTIFIER && node->str == "$realtime") {
						arg.type = VerilogFmtArg::TIME;
						arg.realtime = true;
					} else {
						arg.type = VerilogFmtArg::INTEGER;
						arg.sig = node->genWidthRTLIL(-1, false, &subst_rvalue_map.stdmap());
						arg.signed_ = is_signed;
					}
					args.push_back(arg);
				}

				Fmt fmt;
				fmt.parse_verilog(args, /*sformat_like=*/false, default_base, /*task_name=*/ast->str, current_module->name);
				if (ast->str.substr(0, 8) == "$display")
					fmt.append_string("\n");
				fmt.emit_rtlil(cell);
			} else if (!ast->str.empty()) {
				log_file_error(ast->filename, ast->location.first_line, "Found unsupported invocation of system task `%s'!\n", ast->str.c_str());
			}
			break;

		// generate $check cells
		case AST_ASSERT:
		case AST_ASSUME:
		case AST_LIVE:
		case AST_FAIR:
		case AST_COVER:
			{
				std::string flavor, desc;
				if (ast->type == AST_ASSERT) { flavor = "assert"; desc = "assert ()"; }
				if (ast->type == AST_ASSUME) { flavor = "assume"; desc = "assume ()"; }
				if (ast->type == AST_LIVE) { flavor = "live"; desc = "assert (eventually)"; }
				if (ast->type == AST_FAIR) { flavor = "fair"; desc = "assume (eventually)"; }
				if (ast->type == AST_COVER) { flavor = "cover"; desc = "cover ()"; }

				IdString cellname;
				if (ast->str.empty())
					cellname = stringf("$%s$%s:%d$%d", flavor.c_str(), RTLIL::encode_filename(ast->filename).c_str(), ast->location.first_line, autoidx++);
				else
					cellname = ast->str;
				check_unique_id(current_module, cellname, ast, "procedural assertion");

				RTLIL::SigSpec check = ast->children[0]->genWidthRTLIL(-1, false, &subst_rvalue_map.stdmap());
				if (GetSize(check) != 1)
					check = current_module->ReduceBool(NEW_ID, check);

				Wire *en = current_module->addWire(cellname.str() + "_EN", 1);
				set_src_attr(en, ast);
				proc->root_case.actions.push_back(SigSig(en, false));
				current_case->actions.push_back(SigSig(en, true));

				RTLIL::SigSpec triggers;
				RTLIL::Const polarity;
				for (auto sync : proc->syncs) {
					if (sync->type == RTLIL::STp) {
						triggers.append(sync->signal);
						polarity.bits.push_back(RTLIL::S1);
					} else if (sync->type == RTLIL::STn) {
						triggers.append(sync->signal);
						polarity.bits.push_back(RTLIL::S0);
					}
				}

				RTLIL::Cell *cell = current_module->addCell(cellname, ID($check));
				set_src_attr(cell, ast);
				for (auto &attr : ast->attributes) {
					if (attr.second->type != AST_CONSTANT)
						log_file_error(ast->filename, ast->location.first_line, "Attribute `%s' with non-constant value!\n", attr.first.c_str());
					cell->attributes[attr.first] = attr.second->asAttrConst();
				}
				cell->setParam(ID::FLAVOR, flavor);
				cell->setParam(ID::TRG_WIDTH, triggers.size());
				cell->setParam(ID::TRG_ENABLE, (always->type == AST_INITIAL) || !triggers.empty());
				cell->setParam(ID::TRG_POLARITY, polarity);
				cell->setParam(ID::PRIORITY, --last_effect_priority);
				cell->setPort(ID::TRG, triggers);
				cell->setPort(ID::EN, en);
				cell->setPort(ID::A, check);

				// No message is emitted to ensure Verilog code roundtrips correctly.
				Fmt fmt;
				fmt.emit_rtlil(cell);
				break;
			}

		case AST_NONE:
		case AST_FOR:
			break;

		default:
			// ast->dumpAst(NULL, "ast> ");
			// current_ast_mod->dumpAst(NULL, "mod> ");
			log_abort();
		}
	}

	void processMemWrites(RTLIL::SyncRule *sync)
	{
		// Maps per-memid AST_MEMWR IDs to indices in the mem_write_actions array.
		dict<std::pair<std::string, int>, int> port_map;
		for (auto child : always->children)
			if (child->type == AST_MEMWR)
			{
				std::string memid = child->str;
				int portid = child->children[3]->asInt(false);
				int cur_idx = GetSize(sync->mem_write_actions);
				RTLIL::MemWriteAction action;
				set_src_attr(&action, child);
				action.memid = memid;
				action.address = child->children[0]->genWidthRTLIL(-1, true, &subst_rvalue_map.stdmap());
				action.data = child->children[1]->genWidthRTLIL(current_module->memories[memid]->width, true, &subst_rvalue_map.stdmap());
				action.enable = child->children[2]->genWidthRTLIL(-1, true, &subst_rvalue_map.stdmap());
				RTLIL::Const orig_priority_mask = child->children[4]->bitsAsConst();
				RTLIL::Const priority_mask = RTLIL::Const(0, cur_idx);
				for (int i = 0; i < portid; i++) {
					int new_bit = port_map[std::make_pair(memid, i)];
					priority_mask.bits[new_bit] = orig_priority_mask.bits[i];
				}
				action.priority_mask = priority_mask;
				sync->mem_write_actions.push_back(action);
				port_map[std::make_pair(memid, portid)] = cur_idx;
			}
	}
};

// Generate RTLIL for a bind construct
//
// The AST node will have one or more AST_IDENTIFIER children, which were added
// by bind_target_instance in the parser. After these, it will have one or more
// cells, as parsed by single_cell. These have type AST_CELL.
//
// If there is more than one AST_IDENTIFIER, the first one should be considered
// a module identifier. If there is only one AST_IDENTIFIER, we can't tell at
// this point whether it's a module/interface name or the name of an instance
// because the correct interpretation depends on what's visible at elaboration
// time. For now, we just treat it as a target instance with unknown type, and
// we'll deal with the corner case in the hierarchy pass.
//
// To simplify downstream code, RTLIL::Binding only has a single target and
// single bound instance. If we see the syntax that allows more than one of
// either, we split it into multiple Binding objects.
std::vector<RTLIL::Binding *> AstNode::genBindings() const
{
	// Partition children into identifiers and cells
	int num_ids = 0;
	for (int i = 0; i < GetSize(children); ++i) {
		if (children[i]->type != AST_IDENTIFIER) {
			log_assert(i > 0);
			num_ids = i;
			break;
		}
	}

	// We should have found at least one child that's not an identifier
	log_assert(num_ids > 0);

	// Make sense of the identifiers, extracting a possible type name and a
	// list of hierarchical IDs. We represent an unknown type with an empty
	// string.
	RTLIL::IdString tgt_type;
	int first_tgt_inst = 0;
	if (num_ids > 1) {
		tgt_type = children[0]->str;
		first_tgt_inst = 1;
	}

	std::vector<RTLIL::Binding *> ret;

	// At this point, we know that children with index >= first_tgt_inst and
	// index < num_ids are (hierarchical?) names of target instances. Make a
	// binding object for each of them, and fill in the generated instance
	// cells each time.
	for (int i = first_tgt_inst; i < num_ids; ++i) {
		const AstNode &tgt_child = *children[i];

		for (int j = num_ids; j < GetSize(children); ++j) {
			const AstNode &cell_child = *children[j];

			log_assert(cell_child.type == AST_CELL);

			ret.push_back(new AST::Binding(tgt_type, tgt_child.str,
			                               cell_child));
		}
	}

	return ret;
}

// detect sign and width of an expression
void AstNode::detectSignWidthWorker(int &width_hint, bool &sign_hint, bool *found_real)
{
	std::string type_name;
	bool sub_sign_hint = true;
	int sub_width_hint = -1;
	int this_width = 0;
	AstNode *range = NULL;
	AstNode *id_ast = NULL;

	bool local_found_real = false;
	if (found_real == NULL)
		found_real = &local_found_real;

	switch (type)
	{
	case AST_NONE:
		// unallocated enum, ignore
		break;
	case AST_CONSTANT:
		width_hint = max(width_hint, int(bits.size()));
		if (!is_signed)
			sign_hint = false;
		break;

	case AST_REALVALUE:
		*found_real = true;
		width_hint = max(width_hint, 32);
		break;

	case AST_IDENTIFIER:
		id_ast = id2ast;
		if (!id_ast) {
			if (current_scope.count(str))
				id_ast = current_scope[str];
			else {
				std::string alt = try_pop_module_prefix();
				if (current_scope.count(alt))
					id_ast = current_scope[alt];
			}
		}
		if (!id_ast)
			input_error("Failed to resolve identifier %s for width detection!\n", str.c_str());
		if (id_ast->type == AST_PARAMETER || id_ast->type == AST_LOCALPARAM || id_ast->type == AST_ENUM_ITEM) {
			if (id_ast->children.size() > 1 && id_ast->children[1]->range_valid) {
				this_width = id_ast->children[1]->range_left - id_ast->children[1]->range_right + 1;
			} else {
				if (id_ast->children[0]->type != AST_CONSTANT)
<<<<<<< HEAD
					while (id_ast->simplify_original(true, 1, -1, false)) { }
=======
					while (id_ast->simplify(true, 1, -1, false)) { }
>>>>>>> 00338082
				if (id_ast->children[0]->type == AST_CONSTANT)
					this_width = id_ast->children[0]->bits.size();
				else
					input_error("Failed to detect width for parameter %s!\n", str.c_str());
			}
			if (children.size() != 0)
				range = children[0];
		} else if (id_ast->type == AST_WIRE || id_ast->type == AST_AUTOWIRE) {
			if (!id_ast->range_valid) {
				if (id_ast->type == AST_AUTOWIRE)
					this_width = 1;
				else {
					// current_ast_mod->dumpAst(NULL, "mod> ");
					// log("---\n");
					// id_ast->dumpAst(NULL, "decl> ");
					// dumpAst(NULL, "ref> ");
					input_error("Failed to detect width of signal access `%s'!\n", str.c_str());
				}
			} else {
				this_width = id_ast->range_left - id_ast->range_right + 1;
				if (children.size() != 0)
					range = children[0];
			}
		} else if (id_ast->type == AST_GENVAR) {
			this_width = 32;
		} else if (id_ast->type == AST_MEMORY) {
			if (!id_ast->children[0]->range_valid)
				input_error("Failed to detect width of memory access `%s'!\n", str.c_str());
			this_width = id_ast->children[0]->range_left - id_ast->children[0]->range_right + 1;
			if (children.size() > 1)
				range = children[1];
		} else if (id_ast->type == AST_STRUCT_ITEM || id_ast->type == AST_STRUCT || id_ast->type == AST_UNION) {
<<<<<<< HEAD
			AstNode *tmp_range = make_struct_member_range(this, id_ast);
=======
			AstNode *tmp_range = make_index_range(id_ast);
>>>>>>> 00338082
			this_width = tmp_range->range_left - tmp_range->range_right + 1;
			delete tmp_range;
		} else
			input_error("Failed to detect width for identifier %s!\n", str.c_str());
		if (range) {
			if (range->children.size() == 1)
				this_width = 1;
			else if (!range->range_valid) {
				AstNode *left_at_zero_ast = children[0]->children[0]->clone_at_zero();
				AstNode *right_at_zero_ast = children[0]->children.size() >= 2 ? children[0]->children[1]->clone_at_zero() : left_at_zero_ast->clone();
<<<<<<< HEAD
				while (left_at_zero_ast->simplify_original(true, 1, -1, false)) { }
				while (right_at_zero_ast->simplify_original(true, 1, -1, false)) { }
=======
				while (left_at_zero_ast->simplify(true, 1, -1, false)) { }
				while (right_at_zero_ast->simplify(true, 1, -1, false)) { }
>>>>>>> 00338082
				if (left_at_zero_ast->type != AST_CONSTANT || right_at_zero_ast->type != AST_CONSTANT)
					input_error("Unsupported expression on dynamic range select on signal `%s'!\n", str.c_str());
				this_width = abs(int(left_at_zero_ast->integer - right_at_zero_ast->integer)) + 1;
				delete left_at_zero_ast;
				delete right_at_zero_ast;
			} else
				this_width = range->range_left - range->range_right + 1;
			sign_hint = false;
		}
		width_hint = max(width_hint, this_width);
		if (!id_ast->is_signed)
			sign_hint = false;
		break;

	case AST_TO_BITS:
<<<<<<< HEAD
		while (children[0]->simplify_original(true, 1, -1, false) == true) { }
=======
		while (children[0]->simplify(true, 1, -1, false) == true) { }
>>>>>>> 00338082
		if (children[0]->type != AST_CONSTANT)
			input_error("Left operand of tobits expression is not constant!\n");
		children[1]->detectSignWidthWorker(sub_width_hint, sign_hint);
		width_hint = max(width_hint, children[0]->bitsAsConst().as_int());
		break;

	case AST_TO_SIGNED:
		children.at(0)->detectSignWidthWorker(width_hint, sub_sign_hint);
		break;

	case AST_TO_UNSIGNED:
		children.at(0)->detectSignWidthWorker(width_hint, sub_sign_hint);
		sign_hint = false;
		break;

	case AST_SELFSZ:
		sub_width_hint = 0;
		children.at(0)->detectSignWidthWorker(sub_width_hint, sign_hint);
		break;

	case AST_CAST_SIZE:
<<<<<<< HEAD
		while (children.at(0)->simplify_original(true, 1, -1, false)) { }
=======
		while (children.at(0)->simplify(true, 1, -1, false)) { }
>>>>>>> 00338082
		if (children.at(0)->type != AST_CONSTANT)
			input_error("Static cast with non constant expression!\n");
		children.at(1)->detectSignWidthWorker(width_hint, sign_hint);
		this_width = children.at(0)->bitsAsConst().as_int();
		width_hint = max(width_hint, this_width);
		if (width_hint <= 0)
			input_error("Static cast with zero or negative size!\n");
		break;

	case AST_CONCAT:
		for (auto child : children) {
			sub_width_hint = 0;
			sub_sign_hint = true;
			child->detectSignWidthWorker(sub_width_hint, sub_sign_hint);
			this_width += sub_width_hint;
		}
		width_hint = max(width_hint, this_width);
		sign_hint = false;
		break;

	case AST_REPLICATE:
<<<<<<< HEAD
		while (children[0]->simplify_original(true, 1, -1, false) == true) { }
=======
		while (children[0]->simplify(true, 1, -1, false) == true) { }
>>>>>>> 00338082
		if (children[0]->type != AST_CONSTANT)
			input_error("Left operand of replicate expression is not constant!\n");
		children[1]->detectSignWidthWorker(sub_width_hint, sub_sign_hint);
		width_hint = max(width_hint, children[0]->bitsAsConst().as_int() * sub_width_hint);
		sign_hint = false;
		break;

	case AST_NEG:
	case AST_BIT_NOT:
	case AST_POS:
		children[0]->detectSignWidthWorker(width_hint, sign_hint, found_real);
		break;

	case AST_BIT_AND:
	case AST_BIT_OR:
	case AST_BIT_XOR:
	case AST_BIT_XNOR:
		for (auto child : children)
			child->detectSignWidthWorker(width_hint, sign_hint, found_real);
		break;

	case AST_REDUCE_AND:
	case AST_REDUCE_OR:
	case AST_REDUCE_XOR:
	case AST_REDUCE_XNOR:
	case AST_REDUCE_BOOL:
		width_hint = max(width_hint, 1);
		sign_hint = false;
		break;

	case AST_SHIFT_LEFT:
	case AST_SHIFT_RIGHT:
	case AST_SHIFT_SLEFT:
	case AST_SHIFT_SRIGHT:
	case AST_SHIFTX:
	case AST_SHIFT:
	case AST_POW:
		children[0]->detectSignWidthWorker(width_hint, sign_hint, found_real);
		break;

	case AST_LT:
	case AST_LE:
	case AST_EQ:
	case AST_NE:
	case AST_EQX:
	case AST_NEX:
	case AST_GE:
	case AST_GT:
		width_hint = max(width_hint, 1);
		sign_hint = false;
		break;

	case AST_ADD:
	case AST_SUB:
	case AST_MUL:
	case AST_DIV:
	case AST_MOD:
		for (auto child : children)
			child->detectSignWidthWorker(width_hint, sign_hint, found_real);
		break;

	case AST_LOGIC_AND:
	case AST_LOGIC_OR:
	case AST_LOGIC_NOT:
		width_hint = max(width_hint, 1);
		sign_hint = false;
		break;

	case AST_TERNARY:
		children.at(1)->detectSignWidthWorker(width_hint, sign_hint, found_real);
		children.at(2)->detectSignWidthWorker(width_hint, sign_hint, found_real);
		break;

	case AST_MEMRD:
		if (!id2ast->is_signed)
			sign_hint = false;
		if (!id2ast->children[0]->range_valid)
			input_error("Failed to detect width of memory access `%s'!\n", str.c_str());
		this_width = id2ast->children[0]->range_left - id2ast->children[0]->range_right + 1;
		width_hint = max(width_hint, this_width);
		break;

	case AST_CASE:
	{
		// This detects the _overall_ sign and width to be used for comparing
		// the case expression with the case item expressions. The case
		// expression and case item expressions are extended to the maximum
		// width among them, and are only interpreted as signed if all of them
		// are signed.
		width_hint = -1;
		sign_hint = true;
		auto visit_case_expr = [&width_hint, &sign_hint] (AstNode *node) {
			int sub_width_hint = -1;
			bool sub_sign_hint = true;
			node->detectSignWidth(sub_width_hint, sub_sign_hint);
			width_hint = max(width_hint, sub_width_hint);
			sign_hint &= sub_sign_hint;
		};
		visit_case_expr(children[0]);
		for (size_t i = 1; i < children.size(); i++) {
			AstNode *child = children[i];
			for (AstNode *v : child->children)
				if (v->type != AST_DEFAULT && v->type != AST_BLOCK)
					visit_case_expr(v);
		}
		break;
	}

	case AST_PREFIX:
		// Prefix nodes always resolve to identifiers in generate loops, so we
		// can simply perform the resolution to determine the sign and width.
<<<<<<< HEAD
		simplify_original(true, 1, -1, false);
=======
		simplify(true, 1, -1, false);
>>>>>>> 00338082
		log_assert(type == AST_IDENTIFIER);
		detectSignWidthWorker(width_hint, sign_hint, found_real);
		break;

	case AST_FCALL:
		if (str == "\\$anyconst" || str == "\\$anyseq" || str == "\\$allconst" || str == "\\$allseq") {
			if (GetSize(children) == 1) {
<<<<<<< HEAD
				while (children[0]->simplify_original(true, 1, -1, false) == true) { }
=======
				while (children[0]->simplify(true, 1, -1, false) == true) { }
>>>>>>> 00338082
				if (children[0]->type != AST_CONSTANT)
					input_error("System function %s called with non-const argument!\n",
							RTLIL::unescape_id(str).c_str());
				width_hint = max(width_hint, int(children[0]->asInt(true)));
			}
			break;
		}
		if (str == "\\$past") {
			if (GetSize(children) > 0) {
				sub_width_hint = 0;
				sub_sign_hint = true;
				children.at(0)->detectSignWidthWorker(sub_width_hint, sub_sign_hint);
				width_hint = max(width_hint, sub_width_hint);
				sign_hint &= sub_sign_hint;
			}
			break;
		}
		if (str == "\\$size" || str == "\\$bits" || str == "\\$high" || str == "\\$low" || str == "\\$left" || str == "\\$right") {
			width_hint = max(width_hint, 32);
			break;
		}
		if (current_scope.count(str))
		{
			// This width detection is needed for function calls which are
			// unelaborated, which currently applies to calls to functions
			// reached via unevaluated ternary branches or used in case or case
			// item expressions.
			const AstNode *func = current_scope.at(str);
			if (func->type != AST_FUNCTION)
				input_error("Function call to %s resolved to something that isn't a function!\n", RTLIL::unescape_id(str).c_str());
			const AstNode *wire = nullptr;
			for (const AstNode *child : func->children)
				if (child->str == func->str) {
					wire = child;
					break;
				}
			log_assert(wire && wire->type == AST_WIRE);
			sign_hint &= wire->is_signed;
			int result_width = 1;
			if (!wire->children.empty())
			{
				log_assert(wire->children.size() == 1);
				const AstNode *range = wire->children.at(0);
				log_assert(range->type == AST_RANGE && range->children.size() == 2);
				AstNode *left = range->children.at(0)->clone();
				AstNode *right = range->children.at(1)->clone();
				left->set_in_param_flag(true);
				right->set_in_param_flag(true);
<<<<<<< HEAD
				while (left->simplify_original(true, 1, -1, false)) { }
				while (right->simplify_original(true, 1, -1, false)) { }
=======
				while (left->simplify(true, 1, -1, false)) { }
				while (right->simplify(true, 1, -1, false)) { }
>>>>>>> 00338082
				if (left->type != AST_CONSTANT || right->type != AST_CONSTANT)
					input_error("Function %s has non-constant width!",
							RTLIL::unescape_id(str).c_str());
				result_width = abs(int(left->asInt(true) - right->asInt(true)));
				delete left;
				delete right;
			}
			width_hint = max(width_hint, result_width);
			break;
		}
		YS_FALLTHROUGH

	// everything should have been handled above -> print error if not.
	default:
		AstNode *current_scope_ast = current_ast_mod == nullptr ? current_ast : current_ast_mod;
		for (auto f : log_files)
			current_scope_ast->dumpAst(f, "verilog-ast> ");
		input_error("Don't know how to detect sign and width for %s node!\n", type2str(type).c_str());
	}

	if (*found_real)
		sign_hint = true;
}

// detect sign and width of an expression
void AstNode::detectSignWidth(int &width_hint, bool &sign_hint, bool *found_real)
{
	width_hint = -1;
	sign_hint = true;
	if (found_real)
		*found_real = false;
	detectSignWidthWorker(width_hint, sign_hint, found_real);

	constexpr int kWidthLimit = 1 << 24;
	if (width_hint >= kWidthLimit)
		input_error("Expression width %d exceeds implementation limit of %d!\n",
					width_hint, kWidthLimit);
}

// create RTLIL from an AST node
// all generated cells, wires and processes are added to the module pointed to by 'current_module'
// when the AST node is an expression (AST_ADD, AST_BIT_XOR, etc.), the result signal is returned.
//
// note that this function is influenced by a number of global variables that might be set when
// called from genWidthRTLIL(). also note that this function recursively calls itself to transform
// larger expressions into a netlist of cells.
RTLIL::SigSpec AstNode::genRTLIL(int width_hint, bool sign_hint)
{
	// in the following big switch() statement there are some uses of
	// Clifford's Device (http://www.clifford.at/cfun/cliffdev/). In this
	// cases this variable is used to hold the type of the cell that should
	// be instantiated for this type of AST node.
	IdString type_name;

	current_filename = filename;

	switch (type)
	{
	// simply ignore this nodes.
	// they are either leftovers from simplify_original() or are referenced by other nodes
	// and are only accessed here thru this references
	case AST_NONE:
	case AST_TASK:
	case AST_FUNCTION:
	case AST_DPI_FUNCTION:
	case AST_AUTOWIRE:
	case AST_DEFPARAM:
	case AST_GENVAR:
	case AST_GENFOR:
	case AST_GENBLOCK:
	case AST_GENIF:
	case AST_GENCASE:
	case AST_PACKAGE:
	case AST_ENUM:
	case AST_MODPORT:
	case AST_MODPORTMEMBER:
	case AST_TYPEDEF:
	case AST_STRUCT:
	case AST_UNION:
		break;
	case AST_INTERFACEPORT: {
		// If a port in a module with unknown type is found, mark it with the attribute 'is_interface'
		// This is used by the hierarchy pass to know when it can replace interface connection with the individual
		// signals.
		RTLIL::IdString id = str;
		check_unique_id(current_module, id, this, "interface port");
		RTLIL::Wire *wire = current_module->addWire(id, 1);
		set_src_attr(wire, this);
		wire->start_offset = 0;
		wire->port_id = port_id;
		wire->port_input = true;
		wire->port_output = true;
		wire->set_bool_attribute(ID::is_interface);
		if (children.size() > 0) {
			for(size_t i=0; i<children.size();i++) {
				if(children[i]->type == AST_INTERFACEPORTTYPE) {
					std::pair<std::string,std::string> res = AST::split_modport_from_type(children[i]->str);
					wire->attributes[ID::interface_type] = res.first;
					if (res.second != "")
						wire->attributes[ID::interface_modport] = res.second;
					break;
				}
			}
		}
		wire->upto = 0;
		}
		break;
	case AST_INTERFACEPORTTYPE:
		break;

	// remember the parameter, needed for example in techmap
	case AST_PARAMETER:
		current_module->avail_parameters(str);
		if (GetSize(children) >= 1 && children[0]->type == AST_CONSTANT) {
			current_module->parameter_default_values[str] = children[0]->asParaConst();
		}
		YS_FALLTHROUGH
	case AST_LOCALPARAM:
		if (flag_pwires)
		{
			if (GetSize(children) < 1 || children[0]->type != AST_CONSTANT)
				input_error("Parameter `%s' with non-constant value!\n", str.c_str());

			RTLIL::Const val = children[0]->bitsAsConst();
			RTLIL::IdString id = str;
			check_unique_id(current_module, id, this, "pwire");
			RTLIL::Wire *wire = current_module->addWire(id, GetSize(val));
			current_module->connect(wire, val);
			wire->is_signed = children[0]->is_signed;

			set_src_attr(wire, this);
			wire->attributes[type == AST_PARAMETER ? ID::parameter : ID::localparam] = 1;

			for (auto &attr : attributes) {
				if (attr.second->type != AST_CONSTANT)
					input_error("Attribute `%s' with non-constant value!\n", attr.first.c_str());
				wire->attributes[attr.first] = attr.second->asAttrConst();
			}
		}
		break;

	// create an RTLIL::Wire for an AST_WIRE node
	case AST_WIRE: {
			if (!range_valid)
				input_error("Signal `%s' with non-constant width!\n", str.c_str());

			if (!(range_left + 1 >= range_right))
				input_error("Signal `%s' with invalid width range %d!\n", str.c_str(), range_left - range_right + 1);

			RTLIL::IdString id = str;
			check_unique_id(current_module, id, this, "signal");
			RTLIL::Wire *wire = current_module->addWire(id, range_left - range_right + 1);
			set_src_attr(wire, this);
			wire->start_offset = range_right;
			wire->port_id = port_id;
			wire->port_input = is_input;
			wire->port_output = is_output;
			wire->upto = range_swapped;
			wire->is_signed = is_signed;

			for (auto &attr : attributes) {
				if (attr.second->type != AST_CONSTANT)
					input_error("Attribute `%s' with non-constant value!\n", attr.first.c_str());
				wire->attributes[attr.first] = attr.second->asAttrConst();
			}

			if (is_wand) wire->set_bool_attribute(ID::wand);
			if (is_wor)  wire->set_bool_attribute(ID::wor);
		}
		break;

	// create an RTLIL::Memory for an AST_MEMORY node
	case AST_MEMORY: {
			log_assert(children.size() >= 2);
			log_assert(children[0]->type == AST_RANGE);
			log_assert(children[1]->type == AST_RANGE);

			if (!children[0]->range_valid || !children[1]->range_valid)
				input_error("Memory `%s' with non-constant width or size!\n", str.c_str());

			RTLIL::Memory *memory = new RTLIL::Memory;
			set_src_attr(memory, this);
			memory->name = str;
			memory->width = children[0]->range_left - children[0]->range_right + 1;
			if (children[1]->range_right < children[1]->range_left) {
				memory->start_offset = children[1]->range_right;
				memory->size = children[1]->range_left - children[1]->range_right + 1;
			} else {
				memory->start_offset = children[1]->range_left;
				memory->size = children[1]->range_right - children[1]->range_left + 1;
			}
			check_unique_id(current_module, memory->name, this, "memory");
			current_module->memories[memory->name] = memory;

			for (auto &attr : attributes) {
				if (attr.second->type != AST_CONSTANT)
					input_error("Attribute `%s' with non-constant value!\n", attr.first.c_str());
				memory->attributes[attr.first] = attr.second->asAttrConst();
			}
		}
		break;

	// simply return the corresponding RTLIL::SigSpec for an AST_CONSTANT node
	case AST_CONSTANT:
	case AST_REALVALUE:
		{
			if (width_hint < 0)
				detectSignWidth(width_hint, sign_hint);
			is_signed = sign_hint;

			if (type == AST_CONSTANT) {
				if (is_unsized) {
					return RTLIL::SigSpec(bitsAsUnsizedConst(width_hint));
				} else {
					return RTLIL::SigSpec(bitsAsConst());
				}
			}

			RTLIL::SigSpec sig = realAsConst(width_hint);
			log_file_warning(filename, location.first_line, "converting real value %e to binary %s.\n", realvalue, log_signal(sig));
			return sig;
		}

	// simply return the corresponding RTLIL::SigSpec for an AST_IDENTIFIER node
	// for identifiers with dynamic bit ranges (e.g. "foo[bar]" or "foo[bar+3:bar]") a
	// shifter cell is created and the output signal of this cell is returned
	case AST_IDENTIFIER:
		{
			RTLIL::Wire *wire = NULL;
			RTLIL::SigChunk chunk;
			bool is_interface = false;

			AST::AstNode *member_node = NULL;
			int add_undef_bits_msb = 0;
			int add_undef_bits_lsb = 0;

			log_assert(id2ast != nullptr);

			if (id2ast->type == AST_AUTOWIRE && current_module->wires_.count(str) == 0) {
				RTLIL::Wire *wire = current_module->addWire(str);
				set_src_attr(wire, this);
				wire->name = str;

				// If we are currently processing a bind directive which wires up
				// signals or parameters explicitly, rather than with .*, then
				// current_module will start out empty and we don't want to warn the
				// user about it: we'll spot broken wiring later, when we run the
				// hierarchy pass.
				if (dynamic_cast<RTLIL::Binding*>(current_module)) {
					/* nothing to do here */
				} else if (flag_autowire)
					log_file_warning(filename, location.first_line, "Identifier `%s' is implicitly declared.\n", str.c_str());
				else
					input_error("Identifier `%s' is implicitly declared and `default_nettype is set to none.\n", str.c_str());
			}
			else if (id2ast->type == AST_PARAMETER || id2ast->type == AST_LOCALPARAM || id2ast->type == AST_ENUM_ITEM) {
				if (id2ast->children[0]->type != AST_CONSTANT)
					input_error("Parameter %s does not evaluate to constant value!\n", str.c_str());
				chunk = RTLIL::Const(id2ast->children[0]->bits);
				goto use_const_chunk;
			}
			else if ((id2ast->type == AST_WIRE || id2ast->type == AST_AUTOWIRE || id2ast->type == AST_MEMORY) && current_module->wires_.count(str) != 0) {
				RTLIL::Wire *current_wire = current_module->wire(str);
				if (current_wire->get_bool_attribute(ID::is_interface))
					is_interface = true;
				// Ignore
			}
			// If an identifier is found that is not already known, assume that it is an interface:
			else if (1) { // FIXME: Check if sv_mode first?
				is_interface = true;
			}
			else {
				input_error("Identifier `%s' doesn't map to any signal!\n", str.c_str());
			}

			if (id2ast->type == AST_MEMORY)
				input_error("Identifier `%s' does map to an unexpanded memory!\n", str.c_str());

			// If identifier is an interface, create a RTLIL::SigSpec with a dummy wire with a attribute called 'is_interface'
			// This makes it possible for the hierarchy pass to see what are interface connections and then replace them
			// with the individual signals:
			if (is_interface) {
				IdString dummy_wire_name = stringf("$dummywireforinterface%s", str.c_str());
				RTLIL::Wire *dummy_wire = current_module->wire(dummy_wire_name);
				if (!dummy_wire) {
					dummy_wire = current_module->addWire(dummy_wire_name);
					dummy_wire->set_bool_attribute(ID::is_interface);
				}
				return dummy_wire;
			}

			wire = current_module->wires_[str];
			chunk.wire = wire;
			chunk.width = wire->width;
			chunk.offset = 0;

<<<<<<< HEAD
			if ((member_node = get_struct_member(this))) {
=======
			if ((member_node = get_struct_member())) {
>>>>>>> 00338082
				// Clamp wire chunk to range of member within struct/union.
				chunk.width = member_node->range_left - member_node->range_right + 1;
				chunk.offset = member_node->range_right;
			}

		use_const_chunk:
			if (children.size() != 0) {
				if (children[0]->type != AST_RANGE)
					input_error("Single range expected.\n");
				int source_width = id2ast->range_left - id2ast->range_right + 1;
				int source_offset = id2ast->range_right;
				int chunk_left = source_width - 1;
				int chunk_right = 0;

				if (member_node) {
					// Clamp wire chunk to range of member within struct/union.
					log_assert(!source_offset && !id2ast->range_swapped);
					chunk_left = chunk.offset + chunk.width - 1;
					chunk_right = chunk.offset;
				}

				if (!children[0]->range_valid) {
					AstNode *left_at_zero_ast = children[0]->children[0]->clone_at_zero();
					AstNode *right_at_zero_ast = children[0]->children.size() >= 2 ? children[0]->children[1]->clone_at_zero() : left_at_zero_ast->clone();
<<<<<<< HEAD
					while (left_at_zero_ast->simplify_original(true, 1, -1, false)) { }
					while (right_at_zero_ast->simplify_original(true, 1, -1, false)) { }
=======
					while (left_at_zero_ast->simplify(true, 1, -1, false)) { }
					while (right_at_zero_ast->simplify(true, 1, -1, false)) { }
>>>>>>> 00338082
					if (left_at_zero_ast->type != AST_CONSTANT || right_at_zero_ast->type != AST_CONSTANT)
						input_error("Unsupported expression on dynamic range select on signal `%s'!\n", str.c_str());
					int width = abs(int(left_at_zero_ast->integer - right_at_zero_ast->integer)) + 1;
					AstNode *fake_ast = new AstNode(AST_NONE, clone(), children[0]->children.size() >= 2 ?
							children[0]->children[1]->clone() : children[0]->children[0]->clone());
					fake_ast->children[0]->delete_children();
					if (member_node)
						fake_ast->children[0]->set_attribute(ID::wiretype, member_node->clone());

					int fake_ast_width = 0;
					bool fake_ast_sign = true;
					fake_ast->children[1]->detectSignWidth(fake_ast_width, fake_ast_sign);
					RTLIL::SigSpec shift_val = fake_ast->children[1]->genRTLIL(fake_ast_width, fake_ast_sign);

					if (source_offset != 0) {
						shift_val = current_module->Sub(NEW_ID, shift_val, source_offset, fake_ast_sign);
						fake_ast->children[1]->is_signed = true;
					}
					if (id2ast->range_swapped) {
						shift_val = current_module->Sub(NEW_ID, RTLIL::SigSpec(source_width - width), shift_val, fake_ast_sign);
						fake_ast->children[1]->is_signed = true;
					}
					if (GetSize(shift_val) >= 32)
						fake_ast->children[1]->is_signed = true;
					RTLIL::SigSpec sig = binop2rtlil(fake_ast, ID($shiftx), width, fake_ast->children[0]->genRTLIL(), shift_val);
					delete left_at_zero_ast;
					delete right_at_zero_ast;
					delete fake_ast;
					return sig;
				} else {
					chunk.width = children[0]->range_left - children[0]->range_right + 1;
					chunk.offset += children[0]->range_right - source_offset;
					if (id2ast->range_swapped)
						chunk.offset = source_width - (chunk.offset + chunk.width);
					if (chunk.offset > chunk_left || chunk.offset + chunk.width < chunk_right) {
						if (chunk.width == 1)
							log_file_warning(filename, location.first_line, "Range select out of bounds on signal `%s': Setting result bit to undef.\n",
									str.c_str());
						else
							log_file_warning(filename, location.first_line, "Range select [%d:%d] out of bounds on signal `%s': Setting all %d result bits to undef.\n",
									children[0]->range_left, children[0]->range_right, str.c_str(), chunk.width);
						chunk = RTLIL::SigChunk(RTLIL::State::Sx, chunk.width);
					} else {
						if (chunk.offset + chunk.width - 1 > chunk_left) {
							add_undef_bits_msb = (chunk.offset + chunk.width - 1) - chunk_left;
							chunk.width -= add_undef_bits_msb;
						}
						if (chunk.offset < chunk_right) {
							add_undef_bits_lsb = chunk_right - chunk.offset;
							chunk.width -= add_undef_bits_lsb;
							chunk.offset += add_undef_bits_lsb;
						}
						if (add_undef_bits_lsb)
							log_file_warning(filename, location.first_line, "Range [%d:%d] select out of bounds on signal `%s': Setting %d LSB bits to undef.\n",
									children[0]->range_left, children[0]->range_right, str.c_str(), add_undef_bits_lsb);
						if (add_undef_bits_msb)
							log_file_warning(filename, location.first_line, "Range [%d:%d] select out of bounds on signal `%s': Setting %d MSB bits to undef.\n",
									children[0]->range_left, children[0]->range_right, str.c_str(), add_undef_bits_msb);
					}
				}
			}

			RTLIL::SigSpec sig = { RTLIL::SigSpec(RTLIL::State::Sx, add_undef_bits_msb), chunk, RTLIL::SigSpec(RTLIL::State::Sx, add_undef_bits_lsb) };

			if (genRTLIL_subst_ptr)
				sig.replace(*genRTLIL_subst_ptr);

			is_signed = children.size() > 0 ? false : id2ast->is_signed && sign_hint;
			return sig;
		}

	// just pass thru the signal. the parent will evaluate the is_signed property and interpret the SigSpec accordingly
	case AST_TO_SIGNED:
	case AST_TO_UNSIGNED:
	case AST_SELFSZ: {
			RTLIL::SigSpec sig = children[0]->genRTLIL();
			if (sig.size() < width_hint)
				sig.extend_u0(width_hint, sign_hint);
			is_signed = sign_hint;
			return sig;
	}

	// changing the size of signal can be done directly using RTLIL::SigSpec
	case AST_CAST_SIZE: {
			RTLIL::SigSpec size = children[0]->genRTLIL();
			if (!size.is_fully_const())
				input_error("Static cast with non constant expression!\n");
			int width = size.as_int();
			if (width <= 0)
				input_error("Static cast with zero or negative size!\n");
			// determine the *signedness* of the expression
			int sub_width_hint = -1;
			bool sub_sign_hint = true;
			children[1]->detectSignWidth(sub_width_hint, sub_sign_hint);
			// generate the signal given the *cast's* size and the
			// *expression's* signedness
			RTLIL::SigSpec sig = children[1]->genWidthRTLIL(width, sub_sign_hint);
			// context may effect this node's signedness, but not that of the
			// casted expression
			is_signed = sign_hint;
			return sig;
		}

	// concatenation of signals can be done directly using RTLIL::SigSpec
	case AST_CONCAT: {
			RTLIL::SigSpec sig;
			for (auto it = children.begin(); it != children.end(); it++)
				sig.append((*it)->genRTLIL());
			if (sig.size() < width_hint)
				sig.extend_u0(width_hint, false);
			return sig;
		}

	// replication of signals can be done directly using RTLIL::SigSpec
	case AST_REPLICATE: {
			RTLIL::SigSpec left = children[0]->genRTLIL();
			RTLIL::SigSpec right = children[1]->genRTLIL();
			if (!left.is_fully_const())
				input_error("Left operand of replicate expression is not constant!\n");
			int count = left.as_int();
			RTLIL::SigSpec sig;
			for (int i = 0; i < count; i++)
				sig.append(right);
			if (sig.size() < width_hint)
				sig.extend_u0(width_hint, false);
			is_signed = false;
			return sig;
		}

	// generate cells for unary operations: $not, $pos, $neg
	if (0) { case AST_BIT_NOT: type_name = ID($not); }
	if (0) { case AST_POS:     type_name = ID($pos); }
	if (0) { case AST_NEG:     type_name = ID($neg); }
		{
			RTLIL::SigSpec arg = children[0]->genRTLIL(width_hint, sign_hint);
			is_signed = children[0]->is_signed;
			int width = arg.size();
			if (width_hint > 0) {
				width = width_hint;
				widthExtend(this, arg, width, is_signed);
			}
			return uniop2rtlil(this, type_name, width, arg);
		}

	// generate cells for binary operations: $and, $or, $xor, $xnor
	if (0) { case AST_BIT_AND:  type_name = ID($and); }
	if (0) { case AST_BIT_OR:   type_name = ID($or); }
	if (0) { case AST_BIT_XOR:  type_name = ID($xor); }
	if (0) { case AST_BIT_XNOR: type_name = ID($xnor); }
		{
			if (width_hint < 0)
				detectSignWidth(width_hint, sign_hint);
			RTLIL::SigSpec left = children[0]->genRTLIL(width_hint, sign_hint);
			RTLIL::SigSpec right = children[1]->genRTLIL(width_hint, sign_hint);
			int width = max(left.size(), right.size());
			if (width_hint > 0)
				width = width_hint;
			is_signed = children[0]->is_signed && children[1]->is_signed;
			return binop2rtlil(this, type_name, width, left, right);
		}

	// generate cells for unary operations: $reduce_and, $reduce_or, $reduce_xor, $reduce_xnor
	if (0) { case AST_REDUCE_AND:  type_name = ID($reduce_and); }
	if (0) { case AST_REDUCE_OR:   type_name = ID($reduce_or); }
	if (0) { case AST_REDUCE_XOR:  type_name = ID($reduce_xor); }
	if (0) { case AST_REDUCE_XNOR: type_name = ID($reduce_xnor); }
		{
			RTLIL::SigSpec arg = children[0]->genRTLIL();
			RTLIL::SigSpec sig = uniop2rtlil(this, type_name, max(width_hint, 1), arg);
			return sig;
		}

	// generate cells for unary operations: $reduce_bool
	// (this is actually just an $reduce_or, but for clarity a different cell type is used)
	if (0) { case AST_REDUCE_BOOL:  type_name = ID($reduce_bool); }
		{
			RTLIL::SigSpec arg = children[0]->genRTLIL();
			RTLIL::SigSpec sig = arg.size() > 1 ? uniop2rtlil(this, type_name, max(width_hint, 1), arg) : arg;
			return sig;
		}

	// generate cells for binary operations: $shl, $shr, $sshl, $sshr
	if (0) { case AST_SHIFT_LEFT:   type_name = ID($shl); }
	if (0) { case AST_SHIFT_RIGHT:  type_name = ID($shr); }
	if (0) { case AST_SHIFT_SLEFT:  type_name = ID($sshl); }
	if (0) { case AST_SHIFT_SRIGHT: type_name = ID($sshr); }
	if (0) { case AST_SHIFTX:       type_name = ID($shiftx); }
	if (0) { case AST_SHIFT:        type_name = ID($shift); }
		{
			if (width_hint < 0)
				detectSignWidth(width_hint, sign_hint);
			RTLIL::SigSpec left = children[0]->genRTLIL(width_hint, sign_hint);
			// for $shift and $shiftx, the second operand can be negative
			RTLIL::SigSpec right = children[1]->genRTLIL(-1, type == AST_SHIFT || type == AST_SHIFTX);
			int width = width_hint > 0 ? width_hint : left.size();
			is_signed = children[0]->is_signed;
			return binop2rtlil(this, type_name, width, left, right);
		}

	// generate cells for binary operations: $pow
	case AST_POW:
		{
			int right_width;
			bool right_signed;
			children[1]->detectSignWidth(right_width, right_signed);
			if (width_hint < 0)
				detectSignWidth(width_hint, sign_hint);
			RTLIL::SigSpec left = children[0]->genRTLIL(width_hint, sign_hint);
			RTLIL::SigSpec right = children[1]->genRTLIL(right_width, right_signed);
			int width = width_hint > 0 ? width_hint : left.size();
			is_signed = children[0]->is_signed;
			if (!flag_noopt && left.is_fully_const() && left.as_int() == 2 && !right_signed)
				return binop2rtlil(this, ID($shl), width, RTLIL::SigSpec(1, left.size()), right);
			return binop2rtlil(this, ID($pow), width, left, right);
		}

	// generate cells for binary operations: $lt, $le, $eq, $ne, $ge, $gt
	if (0) { case AST_LT:  type_name = ID($lt); }
	if (0) { case AST_LE:  type_name = ID($le); }
	if (0) { case AST_EQ:  type_name = ID($eq); }
	if (0) { case AST_NE:  type_name = ID($ne); }
	if (0) { case AST_EQX: type_name = ID($eqx); }
	if (0) { case AST_NEX: type_name = ID($nex); }
	if (0) { case AST_GE:  type_name = ID($ge); }
	if (0) { case AST_GT:  type_name = ID($gt); }
		{
			int width = max(width_hint, 1);
			width_hint = -1, sign_hint = true;
			children[0]->detectSignWidthWorker(width_hint, sign_hint);
			children[1]->detectSignWidthWorker(width_hint, sign_hint);
			RTLIL::SigSpec left = children[0]->genRTLIL(width_hint, sign_hint);
			RTLIL::SigSpec right = children[1]->genRTLIL(width_hint, sign_hint);
			RTLIL::SigSpec sig = binop2rtlil(this, type_name, width, left, right);
			return sig;
		}

	// generate cells for binary operations: $add, $sub, $mul, $div, $mod
	if (0) { case AST_ADD: type_name = ID($add); }
	if (0) { case AST_SUB: type_name = ID($sub); }
	if (0) { case AST_MUL: type_name = ID($mul); }
	if (0) { case AST_DIV: type_name = ID($div); }
	if (0) { case AST_MOD: type_name = ID($mod); }
		{
			if (width_hint < 0)
				detectSignWidth(width_hint, sign_hint);
			RTLIL::SigSpec left = children[0]->genRTLIL(width_hint, sign_hint);
			RTLIL::SigSpec right = children[1]->genRTLIL(width_hint, sign_hint);
		#if 0
			int width = max(left.size(), right.size());
			if (width > width_hint && width_hint > 0)
				width = width_hint;
			if (width < width_hint) {
				if (type == AST_ADD || type == AST_SUB || type == AST_DIV)
					width++;
				if (type == AST_SUB && (!children[0]->is_signed || !children[1]->is_signed))
					width = width_hint;
				if (type == AST_MUL)
					width = min(left.size() + right.size(), width_hint);
			}
		#else
			int width = max(max(left.size(), right.size()), width_hint);
		#endif
			is_signed = children[0]->is_signed && children[1]->is_signed;
			return binop2rtlil(this, type_name, width, left, right);
		}

	// generate cells for binary operations: $logic_and, $logic_or
	if (0) { case AST_LOGIC_AND: type_name = ID($logic_and); }
	if (0) { case AST_LOGIC_OR:  type_name = ID($logic_or); }
		{
			RTLIL::SigSpec left = children[0]->genRTLIL();
			RTLIL::SigSpec right = children[1]->genRTLIL();
			return binop2rtlil(this, type_name, max(width_hint, 1), left, right);
		}

	// generate cells for unary operations: $logic_not
	case AST_LOGIC_NOT:
		{
			RTLIL::SigSpec arg = children[0]->genRTLIL();
			return uniop2rtlil(this, ID($logic_not), max(width_hint, 1), arg);
		}

	// generate multiplexer for ternary operator (aka ?:-operator)
	case AST_TERNARY:
		{
			if (width_hint < 0)
				detectSignWidth(width_hint, sign_hint);
			is_signed = sign_hint;

			RTLIL::SigSpec cond = children[0]->genRTLIL();
			RTLIL::SigSpec sig;

			if (cond.is_fully_def())
			{
				if (cond.as_bool()) {
					sig = children[1]->genRTLIL(width_hint, sign_hint);
					log_assert(is_signed == children[1]->is_signed);
				} else {
					sig = children[2]->genRTLIL(width_hint, sign_hint);
					log_assert(is_signed == children[2]->is_signed);
				}

				widthExtend(this, sig, sig.size(), is_signed);
			}
			else
			{
				RTLIL::SigSpec val1 = children[1]->genRTLIL(width_hint, sign_hint);
				RTLIL::SigSpec val2 = children[2]->genRTLIL(width_hint, sign_hint);

				if (cond.size() > 1)
					cond = uniop2rtlil(this, ID($reduce_bool), 1, cond, false);

				int width = max(val1.size(), val2.size());
				log_assert(is_signed == children[1]->is_signed);
				log_assert(is_signed == children[2]->is_signed);
				widthExtend(this, val1, width, is_signed);
				widthExtend(this, val2, width, is_signed);

				sig = mux2rtlil(this, cond, val1, val2);
			}

			if (sig.size() < width_hint)
				sig.extend_u0(width_hint, sign_hint);
			return sig;
		}

	// generate $memrd cells for memory read ports
	case AST_MEMRD:
		{
			std::stringstream sstr;
			sstr << "$memrd$" << str << "$" << RTLIL::encode_filename(filename) << ":" << location.first_line << "$" << (autoidx++);

			RTLIL::Cell *cell = current_module->addCell(sstr.str(), ID($memrd));
			set_src_attr(cell, this);

			RTLIL::Wire *wire = current_module->addWire(cell->name.str() + "_DATA", current_module->memories[str]->width);
			set_src_attr(wire, this);

			int mem_width, mem_size, addr_bits;
			is_signed = id2ast->is_signed;
			wire->is_signed = is_signed;
			id2ast->meminfo(mem_width, mem_size, addr_bits);

			RTLIL::SigSpec addr_sig = children[0]->genRTLIL();

			cell->setPort(ID::CLK, RTLIL::SigSpec(RTLIL::State::Sx, 1));
			cell->setPort(ID::EN, RTLIL::SigSpec(RTLIL::State::Sx, 1));
			cell->setPort(ID::ADDR, addr_sig);
			cell->setPort(ID::DATA, RTLIL::SigSpec(wire));

			cell->parameters[ID::MEMID] = RTLIL::Const(str);
			cell->parameters[ID::ABITS] = RTLIL::Const(GetSize(addr_sig));
			cell->parameters[ID::WIDTH] = RTLIL::Const(wire->width);

			cell->parameters[ID::CLK_ENABLE] = RTLIL::Const(0);
			cell->parameters[ID::CLK_POLARITY] = RTLIL::Const(0);
			cell->parameters[ID::TRANSPARENT] = RTLIL::Const(0);

			if (!sign_hint)
				is_signed = false;

			return RTLIL::SigSpec(wire);
		}

	// generate $meminit cells
	case AST_MEMINIT:
		{
			std::stringstream sstr;
			sstr << "$meminit$" << str << "$" << RTLIL::encode_filename(filename) << ":" << location.first_line << "$" << (autoidx++);

			SigSpec en_sig = children[2]->genRTLIL();

			RTLIL::Cell *cell = current_module->addCell(sstr.str(), ID($meminit_v2));
			set_src_attr(cell, this);

			int mem_width, mem_size, addr_bits;
			id2ast->meminfo(mem_width, mem_size, addr_bits);

			if (children[3]->type != AST_CONSTANT)
				input_error("Memory init with non-constant word count!\n");
			int num_words = int(children[3]->asInt(false));
			cell->parameters[ID::WORDS] = RTLIL::Const(num_words);

			SigSpec addr_sig = children[0]->genRTLIL();

			cell->setPort(ID::ADDR, addr_sig);
			cell->setPort(ID::DATA, children[1]->genWidthRTLIL(current_module->memories[str]->width * num_words, true));
			cell->setPort(ID::EN, en_sig);

			cell->parameters[ID::MEMID] = RTLIL::Const(str);
			cell->parameters[ID::ABITS] = RTLIL::Const(GetSize(addr_sig));
			cell->parameters[ID::WIDTH] = RTLIL::Const(current_module->memories[str]->width);

			cell->parameters[ID::PRIORITY] = RTLIL::Const(autoidx-1);
		}
		break;

	// generate $check cells
	case AST_ASSERT:
	case AST_ASSUME:
	case AST_LIVE:
	case AST_FAIR:
	case AST_COVER:
		{
			std::string flavor, desc;
			if (type == AST_ASSERT) { flavor = "assert"; desc = "assert property ()"; }
			if (type == AST_ASSUME) { flavor = "assume"; desc = "assume property ()"; }
			if (type == AST_LIVE) { flavor = "live"; desc = "assert property (eventually)"; }
			if (type == AST_FAIR) { flavor = "fair"; desc = "assume property (eventually)"; }
			if (type == AST_COVER) { flavor = "cover"; desc = "cover property ()"; }

			IdString cellname;
			if (str.empty())
				cellname = stringf("$%s$%s:%d$%d", flavor.c_str(), RTLIL::encode_filename(filename).c_str(), location.first_line, autoidx++);
			else
				cellname = str;
			check_unique_id(current_module, cellname, this, "procedural assertion");

			RTLIL::SigSpec check = children[0]->genRTLIL();
			if (GetSize(check) != 1)
				check = current_module->ReduceBool(NEW_ID, check);

			RTLIL::Cell *cell = current_module->addCell(cellname, ID($check));
			set_src_attr(cell, this);
			for (auto &attr : attributes) {
				if (attr.second->type != AST_CONSTANT)
					input_error("Attribute `%s' with non-constant value!\n", attr.first.c_str());
				cell->attributes[attr.first] = attr.second->asAttrConst();
			}
			cell->setParam(ID(FLAVOR), flavor);
			cell->parameters[ID::TRG_WIDTH] = 0;
			cell->parameters[ID::TRG_ENABLE] = 0;
			cell->parameters[ID::TRG_POLARITY] = 0;
			cell->parameters[ID::PRIORITY] = 0;
			cell->setPort(ID::TRG, RTLIL::SigSpec());
			cell->setPort(ID::EN, RTLIL::S1);
			cell->setPort(ID::A, check);

			// No message is emitted to ensure Verilog code roundtrips correctly.
			Fmt fmt;
			fmt.emit_rtlil(cell);
		}
		break;

	// add entries to current_module->connections for assignments (outside of always blocks)
	case AST_ASSIGN:
		{
			RTLIL::SigSpec left = children[0]->genRTLIL();
			RTLIL::SigSpec right = children[1]->genWidthRTLIL(left.size(), true);
			if (left.has_const()) {
				RTLIL::SigSpec new_left, new_right;
				for (int i = 0; i < GetSize(left); i++)
					if (left[i].wire) {
						new_left.append(left[i]);
						new_right.append(right[i]);
					}
				log_file_warning(filename, location.first_line, "Ignoring assignment to constant bits:\n"
						"    old assignment: %s = %s\n    new assignment: %s = %s.\n",
						log_signal(left), log_signal(right),
						log_signal(new_left), log_signal(new_right));
				left = new_left;
				right = new_right;
			}
			current_module->connect(RTLIL::SigSig(left, right));
		}
		break;

	// create an RTLIL::Cell for an AST_CELL
	case AST_CELL:
		{
			int port_counter = 0, para_counter = 0;

			RTLIL::IdString id = str;
			check_unique_id(current_module, id, this, "cell");
			RTLIL::Cell *cell = current_module->addCell(id, "");
			set_src_attr(cell, this);
			// Set attribute 'module_not_derived' which will be cleared again after the hierarchy pass
			cell->set_bool_attribute(ID::module_not_derived);

                        // Store line of cell instance for Yosys "analyze" (Thierry)
                        //
                        cell->line = location.first_line;

			for (auto it = children.begin(); it != children.end(); it++) {
				AstNode *child = *it;
				if (child->type == AST_CELLTYPE) {
					cell->type = child->str;
					if (flag_icells && cell->type.begins_with("\\$"))
						cell->type = cell->type.substr(1);
					continue;
				}
				if (child->type == AST_PARASET) {
					IdString paraname = child->str.empty() ? stringf("$%d", ++para_counter) : child->str;
					const AstNode *value = child->children[0];
					if (value->type == AST_REALVALUE)
						log_file_warning(filename, location.first_line, "Replacing floating point parameter %s.%s = %f with string.\n",
								log_id(cell), log_id(paraname), value->realvalue);
					else if (value->type != AST_CONSTANT)
						input_error("Parameter %s.%s with non-constant value!\n",
								log_id(cell), log_id(paraname));
					cell->parameters[paraname] = value->asParaConst();
					continue;
				}
				if (child->type == AST_ARGUMENT) {
					RTLIL::SigSpec sig;
					if (child->children.size() > 0) {
						AstNode *arg = child->children[0];
						int local_width_hint = -1;
						bool local_sign_hint = false;
						// don't inadvertently attempt to detect the width of interfaces
						if (arg->type != AST_IDENTIFIER || !arg->id2ast || arg->id2ast->type != AST_CELL)
							arg->detectSignWidth(local_width_hint, local_sign_hint);
						sig = arg->genRTLIL(local_width_hint, local_sign_hint);
						log_assert(local_sign_hint == arg->is_signed);
						if (sig.is_wire()) {
							// if the resulting SigSpec is a wire, its
							// signedness should match that of the AstNode
							if (arg->type == AST_IDENTIFIER && arg->id2ast && arg->id2ast->is_signed && !arg->is_signed)
								// fully-sliced signed wire will be resolved
								// once the module becomes available
								log_assert(attributes.count(ID::reprocess_after));
							else
								log_assert(arg->is_signed == sig.as_wire()->is_signed);
						} else if (arg->is_signed) {
							// non-trivial signed nodes are indirected through
							// signed wires to enable sign extension
							RTLIL::IdString wire_name = NEW_ID;
							RTLIL::Wire *wire = current_module->addWire(wire_name, GetSize(sig));
							wire->is_signed = true;
							current_module->connect(wire, sig);
							sig = wire;
						}
					}
					if (child->str.size() == 0) {
						char buf[100];
						snprintf(buf, 100, "$%d", ++port_counter);
						cell->setPort(buf, sig);
					} else {
						cell->setPort(child->str, sig);
					}
					continue;
				}
				log_abort();
			}
			for (auto &attr : attributes) {
				if (attr.second->type != AST_CONSTANT)
					input_error("Attribute `%s' with non-constant value.\n", attr.first.c_str());
				cell->attributes[attr.first] = attr.second->asAttrConst();
			}
			if (cell->type == ID($specify2)) {
				int src_width = GetSize(cell->getPort(ID::SRC));
				int dst_width = GetSize(cell->getPort(ID::DST));
				bool full = cell->getParam(ID::FULL).as_bool();
				if (!full && src_width != dst_width)
					input_error("Parallel specify SRC width does not match DST width.\n");
				cell->setParam(ID::SRC_WIDTH, Const(src_width));
				cell->setParam(ID::DST_WIDTH, Const(dst_width));
			}
			else if (cell->type ==  ID($specify3)) {
				int dat_width = GetSize(cell->getPort(ID::DAT));
				int dst_width = GetSize(cell->getPort(ID::DST));
				if (dat_width != dst_width)
					input_error("Specify DAT width does not match DST width.\n");
				int src_width = GetSize(cell->getPort(ID::SRC));
				cell->setParam(ID::SRC_WIDTH, Const(src_width));
				cell->setParam(ID::DST_WIDTH, Const(dst_width));
			}
			else if (cell->type == ID($specrule)) {
				int src_width = GetSize(cell->getPort(ID::SRC));
				int dst_width = GetSize(cell->getPort(ID::DST));
				cell->setParam(ID::SRC_WIDTH, Const(src_width));
				cell->setParam(ID::DST_WIDTH, Const(dst_width));
			}
		}
		break;

	// use ProcessGenerator for always blocks
	case AST_ALWAYS: {
			AstNode *always = this->clone();
			ProcessGenerator generator(always);
			ignoreThisSignalsInInitial.append(generator.outputSignals);
			delete always;
		} break;

	case AST_INITIAL: {
			AstNode *always = this->clone();
			ProcessGenerator generator(always, ignoreThisSignalsInInitial);
			delete always;
		} break;

	case AST_TECALL: {
			int sz = children.size();
			if (str == "$info") {
				if (sz > 0)
					log_file_info(filename, location.first_line, "%s.\n", children[0]->str.c_str());
				else
					log_file_info(filename, location.first_line, "\n");
			} else if (str == "$warning") {
				if (sz > 0)
					log_file_warning(filename, location.first_line, "%s.\n", children[0]->str.c_str());
				else
					log_file_warning(filename, location.first_line, "\n");
			} else if (str == "$error") {
				if (sz > 0)
					input_error("%s.\n", children[0]->str.c_str());
				else
					input_error("\n");
			} else if (str == "$fatal") {
				// TODO: 1st parameter, if exists, is 0,1 or 2, and passed to $finish()
				// if no parameter is given, default value is 1
				// dollar_finish(sz ? children[0] : 1);
				// perhaps create & use log_file_fatal()
				if (sz > 0)
					input_error("FATAL: %s.\n", children[0]->str.c_str());
				else
					input_error("FATAL.\n");
			} else {
				input_error("Unknown elabortoon system task '%s'.\n", str.c_str());
			}
		} break;

	case AST_BIND: {
		// Read a bind construct. This should have one or more cells as children.
		for (RTLIL::Binding *binding : genBindings())
			current_module->add(binding);
		break;
	}

	case AST_FCALL: {
			if (str == "\\$anyconst" || str == "\\$anyseq" || str == "\\$allconst" || str == "\\$allseq")
			{
				string myid = stringf("%s$%d", str.c_str() + 1, autoidx++);
				int width = width_hint;

				if (GetSize(children) > 1)
					input_error("System function %s got %d arguments, expected 1 or 0.\n",
							RTLIL::unescape_id(str).c_str(), GetSize(children));

				if (GetSize(children) == 1) {
					if (children[0]->type != AST_CONSTANT)
						input_error("System function %s called with non-const argument!\n",
								RTLIL::unescape_id(str).c_str());
					width = children[0]->asInt(true);
				}

				if (width <= 0)
					input_error("Failed to detect width of %s!\n", RTLIL::unescape_id(str).c_str());

				Cell *cell = current_module->addCell(myid, str.substr(1));
				set_src_attr(cell, this);
				cell->parameters[ID::WIDTH] = width;

				if (attributes.count(ID::reg)) {
					auto &attr = attributes.at(ID::reg);
					if (attr->type != AST_CONSTANT)
						input_error("Attribute `reg' with non-constant value!\n");
					cell->attributes[ID::reg] =  attr->asAttrConst();
				}

				Wire *wire = current_module->addWire(myid + "_wire", width);
				set_src_attr(wire, this);
				cell->setPort(ID::Y, wire);

				is_signed = sign_hint;
				return SigSpec(wire);
			}
		}
		YS_FALLTHROUGH

	// everything should have been handled above -> print error if not.
	default:
		for (auto f : log_files)
			current_ast_mod->dumpAst(f, "verilog-ast> ");
		input_error("Don't know how to generate RTLIL code for %s node!\n", type2str(type).c_str());
	}

	return RTLIL::SigSpec();
}

// this is a wrapper for AstNode::genRTLIL() when a specific signal width is requested and/or
// signals must be substituted before being used as input values (used by ProcessGenerator)
// note that this is using some global variables to communicate this special settings to AstNode::genRTLIL().
RTLIL::SigSpec AstNode::genWidthRTLIL(int width, bool sgn, const dict<RTLIL::SigBit, RTLIL::SigBit> *new_subst_ptr)
{
	const dict<RTLIL::SigBit, RTLIL::SigBit> *backup_subst_ptr = genRTLIL_subst_ptr;

	if (new_subst_ptr)
		genRTLIL_subst_ptr = new_subst_ptr;

	bool sign_hint = sgn;
	int width_hint = width;
	detectSignWidthWorker(width_hint, sign_hint);
	RTLIL::SigSpec sig = genRTLIL(width_hint, sign_hint);

	genRTLIL_subst_ptr = backup_subst_ptr;

	if (width >= 0)
		sig.extend_u0(width, is_signed);

	return sig;
}

YOSYS_NAMESPACE_END<|MERGE_RESOLUTION|>--- conflicted
+++ resolved
@@ -217,11 +217,7 @@
 				wire->str = stringf("$lookahead%s$%d", node->str.c_str(), autoidx++);
 				wire->set_attribute(ID::nosync, AstNode::mkconst_int(1, false));
 				wire->is_logic = true;
-<<<<<<< HEAD
 				while (wire->simplify_original(true, 1, -1, false)) { }
-=======
-				while (wire->simplify(true, 1, -1, false)) { }
->>>>>>> 00338082
 				current_ast_mod->children.push_back(wire);
 				lookaheadids[node->str] = make_pair(node->id2ast, wire);
 				wire->genRTLIL();
@@ -1031,11 +1027,7 @@
 				this_width = id_ast->children[1]->range_left - id_ast->children[1]->range_right + 1;
 			} else {
 				if (id_ast->children[0]->type != AST_CONSTANT)
-<<<<<<< HEAD
 					while (id_ast->simplify_original(true, 1, -1, false)) { }
-=======
-					while (id_ast->simplify(true, 1, -1, false)) { }
->>>>>>> 00338082
 				if (id_ast->children[0]->type == AST_CONSTANT)
 					this_width = id_ast->children[0]->bits.size();
 				else
@@ -1068,11 +1060,7 @@
 			if (children.size() > 1)
 				range = children[1];
 		} else if (id_ast->type == AST_STRUCT_ITEM || id_ast->type == AST_STRUCT || id_ast->type == AST_UNION) {
-<<<<<<< HEAD
-			AstNode *tmp_range = make_struct_member_range(this, id_ast);
-=======
 			AstNode *tmp_range = make_index_range(id_ast);
->>>>>>> 00338082
 			this_width = tmp_range->range_left - tmp_range->range_right + 1;
 			delete tmp_range;
 		} else
@@ -1083,13 +1071,8 @@
 			else if (!range->range_valid) {
 				AstNode *left_at_zero_ast = children[0]->children[0]->clone_at_zero();
 				AstNode *right_at_zero_ast = children[0]->children.size() >= 2 ? children[0]->children[1]->clone_at_zero() : left_at_zero_ast->clone();
-<<<<<<< HEAD
 				while (left_at_zero_ast->simplify_original(true, 1, -1, false)) { }
 				while (right_at_zero_ast->simplify_original(true, 1, -1, false)) { }
-=======
-				while (left_at_zero_ast->simplify(true, 1, -1, false)) { }
-				while (right_at_zero_ast->simplify(true, 1, -1, false)) { }
->>>>>>> 00338082
 				if (left_at_zero_ast->type != AST_CONSTANT || right_at_zero_ast->type != AST_CONSTANT)
 					input_error("Unsupported expression on dynamic range select on signal `%s'!\n", str.c_str());
 				this_width = abs(int(left_at_zero_ast->integer - right_at_zero_ast->integer)) + 1;
@@ -1105,11 +1088,7 @@
 		break;
 
 	case AST_TO_BITS:
-<<<<<<< HEAD
 		while (children[0]->simplify_original(true, 1, -1, false) == true) { }
-=======
-		while (children[0]->simplify(true, 1, -1, false) == true) { }
->>>>>>> 00338082
 		if (children[0]->type != AST_CONSTANT)
 			input_error("Left operand of tobits expression is not constant!\n");
 		children[1]->detectSignWidthWorker(sub_width_hint, sign_hint);
@@ -1131,11 +1110,7 @@
 		break;
 
 	case AST_CAST_SIZE:
-<<<<<<< HEAD
 		while (children.at(0)->simplify_original(true, 1, -1, false)) { }
-=======
-		while (children.at(0)->simplify(true, 1, -1, false)) { }
->>>>>>> 00338082
 		if (children.at(0)->type != AST_CONSTANT)
 			input_error("Static cast with non constant expression!\n");
 		children.at(1)->detectSignWidthWorker(width_hint, sign_hint);
@@ -1157,11 +1132,7 @@
 		break;
 
 	case AST_REPLICATE:
-<<<<<<< HEAD
 		while (children[0]->simplify_original(true, 1, -1, false) == true) { }
-=======
-		while (children[0]->simplify(true, 1, -1, false) == true) { }
->>>>>>> 00338082
 		if (children[0]->type != AST_CONSTANT)
 			input_error("Left operand of replicate expression is not constant!\n");
 		children[1]->detectSignWidthWorker(sub_width_hint, sub_sign_hint);
@@ -1273,11 +1244,7 @@
 	case AST_PREFIX:
 		// Prefix nodes always resolve to identifiers in generate loops, so we
 		// can simply perform the resolution to determine the sign and width.
-<<<<<<< HEAD
 		simplify_original(true, 1, -1, false);
-=======
-		simplify(true, 1, -1, false);
->>>>>>> 00338082
 		log_assert(type == AST_IDENTIFIER);
 		detectSignWidthWorker(width_hint, sign_hint, found_real);
 		break;
@@ -1285,11 +1252,7 @@
 	case AST_FCALL:
 		if (str == "\\$anyconst" || str == "\\$anyseq" || str == "\\$allconst" || str == "\\$allseq") {
 			if (GetSize(children) == 1) {
-<<<<<<< HEAD
 				while (children[0]->simplify_original(true, 1, -1, false) == true) { }
-=======
-				while (children[0]->simplify(true, 1, -1, false) == true) { }
->>>>>>> 00338082
 				if (children[0]->type != AST_CONSTANT)
 					input_error("System function %s called with non-const argument!\n",
 							RTLIL::unescape_id(str).c_str());
@@ -1338,13 +1301,8 @@
 				AstNode *right = range->children.at(1)->clone();
 				left->set_in_param_flag(true);
 				right->set_in_param_flag(true);
-<<<<<<< HEAD
 				while (left->simplify_original(true, 1, -1, false)) { }
 				while (right->simplify_original(true, 1, -1, false)) { }
-=======
-				while (left->simplify(true, 1, -1, false)) { }
-				while (right->simplify(true, 1, -1, false)) { }
->>>>>>> 00338082
 				if (left->type != AST_CONSTANT || right->type != AST_CONSTANT)
 					input_error("Function %s has non-constant width!",
 							RTLIL::unescape_id(str).c_str());
@@ -1641,11 +1599,7 @@
 			chunk.width = wire->width;
 			chunk.offset = 0;
 
-<<<<<<< HEAD
-			if ((member_node = get_struct_member(this))) {
-=======
 			if ((member_node = get_struct_member())) {
->>>>>>> 00338082
 				// Clamp wire chunk to range of member within struct/union.
 				chunk.width = member_node->range_left - member_node->range_right + 1;
 				chunk.offset = member_node->range_right;
@@ -1670,13 +1624,8 @@
 				if (!children[0]->range_valid) {
 					AstNode *left_at_zero_ast = children[0]->children[0]->clone_at_zero();
 					AstNode *right_at_zero_ast = children[0]->children.size() >= 2 ? children[0]->children[1]->clone_at_zero() : left_at_zero_ast->clone();
-<<<<<<< HEAD
 					while (left_at_zero_ast->simplify_original(true, 1, -1, false)) { }
 					while (right_at_zero_ast->simplify_original(true, 1, -1, false)) { }
-=======
-					while (left_at_zero_ast->simplify(true, 1, -1, false)) { }
-					while (right_at_zero_ast->simplify(true, 1, -1, false)) { }
->>>>>>> 00338082
 					if (left_at_zero_ast->type != AST_CONSTANT || right_at_zero_ast->type != AST_CONSTANT)
 						input_error("Unsupported expression on dynamic range select on signal `%s'!\n", str.c_str());
 					int width = abs(int(left_at_zero_ast->integer - right_at_zero_ast->integer)) + 1;
