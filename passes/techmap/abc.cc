/*
 *  yosys -- Yosys Open SYnthesis Suite
 *
 *  Copyright (C) 2012  Claire Xenia Wolf <claire@yosyshq.com>
 *
 *  Permission to use, copy, modify, and/or distribute this software for any
 *  purpose with or without fee is hereby granted, provided that the above
 *  copyright notice and this permission notice appear in all copies.
 *
 *  THE SOFTWARE IS PROVIDED "AS IS" AND THE AUTHOR DISCLAIMS ALL WARRANTIES
 *  WITH REGARD TO THIS SOFTWARE INCLUDING ALL IMPLIED WARRANTIES OF
 *  MERCHANTABILITY AND FITNESS. IN NO EVENT SHALL THE AUTHOR BE LIABLE FOR
 *  ANY SPECIAL, DIRECT, INDIRECT, OR CONSEQUENTIAL DAMAGES OR ANY DAMAGES
 *  WHATSOEVER RESULTING FROM LOSS OF USE, DATA OR PROFITS, WHETHER IN AN
 *  ACTION OF CONTRACT, NEGLIGENCE OR OTHER TORTIOUS ACTION, ARISING OUT OF
 *  OR IN CONNECTION WITH THE USE OR PERFORMANCE OF THIS SOFTWARE.
 *
 */

// [[CITE]] ABC
// Berkeley Logic Synthesis and Verification Group, ABC: A System for Sequential Synthesis and Verification
// http://www.eecs.berkeley.edu/~alanmi/abc/

// [[CITE]] Berkeley Logic Interchange Format (BLIF)
// University of California. Berkeley. July 28, 1992
// http://www.ece.cmu.edu/~ee760/760docs/blif.pdf

// [[CITE]] Kahn's Topological sorting algorithm
// Kahn, Arthur B. (1962), "Topological sorting of large networks", Communications of the ACM 5 (11): 558-562, doi:10.1145/368996.369025
// http://en.wikipedia.org/wiki/Topological_sorting

<<<<<<< HEAD
#define ABC_COMMAND_LIB "strash; ifraig; scorr; dc2; dretime; strash; &get -n; &dch -f; &nf {D}; &put"
#define ABC_COMMAND_CTR "strash; ifraig; scorr; dc2; dretime; strash; &get -n; &dch -f; &nf {D}; &put; buffer; upsize {D}; dnsize {D}; stime -p"
#define ABC_COMMAND_LUT "strash; ifraig; scorr; dc2; dretime; strash; dch -f; if; mfs2"
#define ABC_COMMAND_SOP "strash; ifraig; scorr; dc2; dretime; strash; dch -f; cover {I} {P}"
#define ABC_COMMAND_DFL "strash; ifraig -P 1000; scorr -L 6; dc2; scleanup; strash; &get -n; &dch -f; &nf {D}; &put"

// Fast version (ex. LU32PEEng design )
//
// Do not use "&syn2" as it looks buggy 'EDA-2494)
//
//#define ABC_COMMAND_DFL0 "strash; ifraig -P 1000; &get -n; &scorr; &put; ifraig -P 1000; scleanup; strash; &get -n; &saveaig; &syn2; &saveaig -a; &loadaig; &nf -C 32 -a {D}; &put"
#define ABC_COMMAND_DFL0 "strash; ifraig -P 1000; &get -n; &scorr; &put; ifraig -P 1000; scleanup; strash; &get -n; &nf -C 32 -a {D}; &put"

// Do not use "&syn2" as it looks buggy 'EDA-2494)
//
//#define ABC_COMMAND_DFL1 "strash; ifraig -P 1000; scorr -L 5 -M 2 -C 50; ifraig -P 1000; scleanup; strash; &get -n; &saveaig; &syn2; &saveaig -a; &loadaig; &nf -C 32 -a {D}; &put"
#define ABC_COMMAND_DFL1 "strash; ifraig -P 1000; scorr -L 5 -M 2 -C 50; ifraig -P 1000; scleanup; strash; &get -n; &nf -C 32 -a {D}; &put"

// DFL with "dc2"
// (ex: good impact on usbuart)
//
#define ABC_COMMAND_DFL2 "strash; ifraig -P 1000; scorr -L 5 -M 2 -C 50; dc2; scleanup; strash; &get -n; &dch -f -C 300; &nf -C 32 {D}; &put"
=======
#define ABC_COMMAND_LIB "strash; &get -n; &fraig -x; &put; scorr; dc2; dretime; strash; &get -n; &dch -f; &nf {D}; &put"
#define ABC_COMMAND_CTR "strash; &get -n; &fraig -x; &put; scorr; dc2; dretime; strash; &get -n; &dch -f; &nf {D}; &put; buffer; upsize {D}; dnsize {D}; stime -p"
#define ABC_COMMAND_LUT "strash; &get -n; &fraig -x; &put; scorr; dc2; dretime; strash; dch -f; if; mfs2"
#define ABC_COMMAND_SOP "strash; &get -n; &fraig -x; &put; scorr; dc2; dretime; strash; dch -f; cover {I} {P}"
#define ABC_COMMAND_DFL "strash; &get -n; &fraig -x; &put; scorr; dc2; dretime; strash; &get -n; &dch -f; &nf {D}; &put"
>>>>>>> 00338082

#define ABC_FAST_COMMAND_LIB "strash; dretime; map {D}"
#define ABC_FAST_COMMAND_CTR "strash; dretime; map {D}; buffer; upsize {D}; dnsize {D}; stime -p"
#define ABC_FAST_COMMAND_LUT "strash; dretime; if"
#define ABC_FAST_COMMAND_SOP "strash; dretime; cover {I} {P}"
#define ABC_FAST_COMMAND_DFL "strash; dretime; map"

#include "kernel/register.h"
#include "kernel/sigtools.h"
#include "kernel/celltypes.h"
#include "kernel/ffinit.h"
#include "kernel/ff.h"
#include "kernel/cost.h"
#include "kernel/log.h"
#include <stdlib.h>
#include <stdio.h>
#include <string.h>
#include <cctype>
#include <cerrno>
#include <sstream>
#include <climits>
#include <vector>
#include <chrono>


#ifndef _WIN32
#  include <unistd.h>
#  include <dirent.h>
#endif

#include "frontends/blif/blifparse.h"

#ifdef YOSYS_LINK_ABC
namespace abc {
	int Abc_RealMain(int argc, char *argv[]);
}
#endif

USING_YOSYS_NAMESPACE
PRIVATE_NAMESPACE_BEGIN

enum class gate_type_t {
	G_NONE,
	G_FF,
	G_FF0,
	G_FF1,
	G_BUF,
	G_NOT,
	G_AND,
	G_NAND,
	G_OR,
	G_NOR,
	G_XOR,
	G_XNOR,
	G_ANDNOT,
	G_ORNOT,
	G_MUX,
	G_NMUX,
	G_AOI3,
	G_OAI3,
	G_AOI4,
	G_OAI4
};

#define G(_name) gate_type_t::G_ ## _name

struct gate_t
{
	int id;
	gate_type_t type;
	int in1, in2, in3, in4;
	bool is_port;
	RTLIL::SigBit bit;
	RTLIL::State init;
};

bool map_mux4;
bool map_mux8;
bool map_mux16;

bool markgroups;
int map_autoidx;
SigMap assign_map;
RTLIL::Module *module;
std::vector<gate_t> signal_list;
dict<RTLIL::SigBit, int> signal_map;
FfInitVals initvals;
pool<std::string> enabled_gates;
bool cmos_cost;
bool had_init;

bool clk_polarity, en_polarity, arst_polarity, srst_polarity,en_over_srst;
RTLIL::SigSpec clk_sig, en_sig, arst_sig, srst_sig;
dict<int, std::string> pi_map, po_map;

int undef_bits_lost;

int map_signal(RTLIL::SigBit bit, gate_type_t gate_type = G(NONE), int in1 = -1, int in2 = -1, int in3 = -1, int in4 = -1)
{
	assign_map.apply(bit);

	if (bit == State::Sx)
		undef_bits_lost++;

	if (signal_map.count(bit) == 0) {
		gate_t gate;
		gate.id = signal_list.size();
		gate.type = G(NONE);
		gate.in1 = -1;
		gate.in2 = -1;
		gate.in3 = -1;
		gate.in4 = -1;
		gate.is_port = false;
		gate.bit = bit;
		gate.init = initvals(bit);
		signal_list.push_back(gate);
		signal_map[bit] = gate.id;
	}

	gate_t &gate = signal_list[signal_map[bit]];

	if (gate_type != G(NONE))
		gate.type = gate_type;
	if (in1 >= 0)
		gate.in1 = in1;
	if (in2 >= 0)
		gate.in2 = in2;
	if (in3 >= 0)
		gate.in3 = in3;
	if (in4 >= 0)
		gate.in4 = in4;

	return gate.id;
}

void mark_port(RTLIL::SigSpec sig)
{
	for (auto &bit : assign_map(sig))
		if (bit.wire != nullptr && signal_map.count(bit) > 0)
			signal_list[signal_map[bit]].is_port = true;
}

void extract_cell(RTLIL::Cell *cell, bool keepff)
{
	if (RTLIL::builtin_ff_cell_types().count(cell->type)) {
		FfData ff(&initvals, cell);
		gate_type_t type = G(FF);
		if (!ff.has_clk)
			return;
		if (ff.has_gclk)
			return;
		if (ff.has_aload)
			return;
		if (ff.has_sr)
			return;
		if (!ff.is_fine)
			return;
		if (clk_polarity != ff.pol_clk)
			return;
		if (clk_sig != assign_map(ff.sig_clk))
			return;
		if (ff.has_ce) {
			if (en_polarity != ff.pol_ce)
				return;
			if (en_sig != assign_map(ff.sig_ce))
				return;
		} else {
			if (GetSize(en_sig) != 0)
				return;
		}
		if (ff.val_init == State::S1) {
			type = G(FF1);
			had_init = true;
		} else if (ff.val_init == State::S0) {
			type = G(FF0);
			had_init = true;
		}
		if (ff.has_arst) {
			if (arst_polarity != ff.pol_arst)
				return;
			if (arst_sig != assign_map(ff.sig_arst))
				return;
			if (ff.val_arst == State::S1) {
				if (type == G(FF0))
					return;
				type = G(FF1);
			} else if (ff.val_arst == State::S0) {
				if (type == G(FF1))
					return;
				type = G(FF0);
			}
		} else {
			if (GetSize(arst_sig) != 0)
				return;
		}
		if (ff.has_srst) {
			if (srst_polarity != ff.pol_srst)
				return;
			if (srst_sig != assign_map(ff.sig_srst))
				return;
			if (ff.val_srst == State::S1) {
				if (type == G(FF0))
					return;
				type = G(FF1);
			} else if (ff.val_srst == State::S0) {
				if (type == G(FF1))
					return;
				type = G(FF0);
			}
			if (ff.ce_over_srst){
				log_debug("Setting CE periority over reset\n");
				en_over_srst=true;
			}else en_over_srst=false;
		} else {
			if (GetSize(srst_sig) != 0)
				return;
		}

		if (keepff)
			for (auto &c : ff.sig_q.chunks())
				if (c.wire != nullptr)
					c.wire->attributes[ID::keep] = 1;

		map_signal(ff.sig_q, type, map_signal(ff.sig_d));

		ff.remove();
		return;
	}

	if (cell->type.in(ID($_BUF_), ID($_NOT_)))
	{
		RTLIL::SigSpec sig_a = cell->getPort(ID::A);
		RTLIL::SigSpec sig_y = cell->getPort(ID::Y);

		assign_map.apply(sig_a);
		assign_map.apply(sig_y);

		map_signal(sig_y, cell->type == ID($_BUF_) ? G(BUF) : G(NOT), map_signal(sig_a));

		module->remove(cell);
		return;
	}

	if (cell->type.in(ID($_AND_), ID($_NAND_), ID($_OR_), ID($_NOR_), ID($_XOR_), ID($_XNOR_), ID($_ANDNOT_), ID($_ORNOT_)))
	{
		RTLIL::SigSpec sig_a = cell->getPort(ID::A);
		RTLIL::SigSpec sig_b = cell->getPort(ID::B);
		RTLIL::SigSpec sig_y = cell->getPort(ID::Y);

		assign_map.apply(sig_a);
		assign_map.apply(sig_b);
		assign_map.apply(sig_y);

		int mapped_a = map_signal(sig_a);
		int mapped_b = map_signal(sig_b);

		if (cell->type == ID($_AND_))
			map_signal(sig_y, G(AND), mapped_a, mapped_b);
		else if (cell->type == ID($_NAND_))
			map_signal(sig_y, G(NAND), mapped_a, mapped_b);
		else if (cell->type == ID($_OR_))
			map_signal(sig_y, G(OR), mapped_a, mapped_b);
		else if (cell->type == ID($_NOR_))
			map_signal(sig_y, G(NOR), mapped_a, mapped_b);
		else if (cell->type == ID($_XOR_))
			map_signal(sig_y, G(XOR), mapped_a, mapped_b);
		else if (cell->type == ID($_XNOR_))
			map_signal(sig_y, G(XNOR), mapped_a, mapped_b);
		else if (cell->type == ID($_ANDNOT_))
			map_signal(sig_y, G(ANDNOT), mapped_a, mapped_b);
		else if (cell->type == ID($_ORNOT_))
			map_signal(sig_y, G(ORNOT), mapped_a, mapped_b);
		else
			log_abort();

		module->remove(cell);
		return;
	}

	if (cell->type.in(ID($_MUX_), ID($_NMUX_)))
	{
		RTLIL::SigSpec sig_a = cell->getPort(ID::A);
		RTLIL::SigSpec sig_b = cell->getPort(ID::B);
		RTLIL::SigSpec sig_s = cell->getPort(ID::S);
		RTLIL::SigSpec sig_y = cell->getPort(ID::Y);

		assign_map.apply(sig_a);
		assign_map.apply(sig_b);
		assign_map.apply(sig_s);
		assign_map.apply(sig_y);

		int mapped_a = map_signal(sig_a);
		int mapped_b = map_signal(sig_b);
		int mapped_s = map_signal(sig_s);

		map_signal(sig_y, cell->type == ID($_MUX_) ? G(MUX) : G(NMUX), mapped_a, mapped_b, mapped_s);

		module->remove(cell);
		return;
	}

	if (cell->type.in(ID($_AOI3_), ID($_OAI3_)))
	{
		RTLIL::SigSpec sig_a = cell->getPort(ID::A);
		RTLIL::SigSpec sig_b = cell->getPort(ID::B);
		RTLIL::SigSpec sig_c = cell->getPort(ID::C);
		RTLIL::SigSpec sig_y = cell->getPort(ID::Y);

		assign_map.apply(sig_a);
		assign_map.apply(sig_b);
		assign_map.apply(sig_c);
		assign_map.apply(sig_y);

		int mapped_a = map_signal(sig_a);
		int mapped_b = map_signal(sig_b);
		int mapped_c = map_signal(sig_c);

		map_signal(sig_y, cell->type == ID($_AOI3_) ? G(AOI3) : G(OAI3), mapped_a, mapped_b, mapped_c);

		module->remove(cell);
		return;
	}

	if (cell->type.in(ID($_AOI4_), ID($_OAI4_)))
	{
		RTLIL::SigSpec sig_a = cell->getPort(ID::A);
		RTLIL::SigSpec sig_b = cell->getPort(ID::B);
		RTLIL::SigSpec sig_c = cell->getPort(ID::C);
		RTLIL::SigSpec sig_d = cell->getPort(ID::D);
		RTLIL::SigSpec sig_y = cell->getPort(ID::Y);

		assign_map.apply(sig_a);
		assign_map.apply(sig_b);
		assign_map.apply(sig_c);
		assign_map.apply(sig_d);
		assign_map.apply(sig_y);

		int mapped_a = map_signal(sig_a);
		int mapped_b = map_signal(sig_b);
		int mapped_c = map_signal(sig_c);
		int mapped_d = map_signal(sig_d);

		map_signal(sig_y, cell->type == ID($_AOI4_) ? G(AOI4) : G(OAI4), mapped_a, mapped_b, mapped_c, mapped_d);

		module->remove(cell);
		return;
	}
}

std::string remap_name(RTLIL::IdString abc_name, RTLIL::Wire **orig_wire = nullptr)
{
	std::string abc_sname = abc_name.substr(1);
	bool isnew = false;
	if (abc_sname.compare(0, 4, "new_") == 0)
	{
		abc_sname.erase(0, 4);
		isnew = true;
	}
	if (abc_sname.compare(0, 5, "ys__n") == 0)
	{
		abc_sname.erase(0, 5);
		if (std::isdigit(abc_sname.at(0)))
		{
			int sid = std::atoi(abc_sname.c_str());
			size_t postfix_start = abc_sname.find_first_not_of("0123456789");
			std::string postfix = postfix_start != std::string::npos ? abc_sname.substr(postfix_start) : "";

			if (sid < GetSize(signal_list))
			{
				auto sig = signal_list.at(sid);
				if (sig.bit.wire != nullptr)
				{
					std::string s = stringf("$abc$%d$%s", map_autoidx, sig.bit.wire->name.c_str()+1);
					if (sig.bit.wire->width != 1)
						s += stringf("[%d]", sig.bit.offset);
					if (isnew)
						s += "_new";
					s += postfix;
					if (orig_wire != nullptr)
						*orig_wire = sig.bit.wire;
					return s;
				}
			}
		}
	}
	return stringf("$abc$%d$%s", map_autoidx, abc_name.c_str()+1);
}

void dump_loop_graph(FILE *f, int &nr, dict<int, pool<int>> &edges, pool<int> &workpool, std::vector<int> &in_counts)
{
	if (f == nullptr)
		return;

	log("Dumping loop state graph to slide %d.\n", ++nr);

	fprintf(f, "digraph \"slide%d\" {\n", nr);
	fprintf(f, "  label=\"slide%d\";\n", nr);
	fprintf(f, "  rankdir=\"TD\";\n");

	pool<int> nodes;
	for (auto &e : edges) {
		nodes.insert(e.first);
		for (auto n : e.second)
			nodes.insert(n);
	}

	for (auto n : nodes)
		fprintf(f, "  ys__n%d [label=\"%s\\nid=%d, count=%d\"%s];\n", n, log_signal(signal_list[n].bit),
				n, in_counts[n], workpool.count(n) ? ", shape=box" : "");

	for (auto &e : edges)
	for (auto n : e.second)
		fprintf(f, "  ys__n%d -> ys__n%d;\n", e.first, n);

	fprintf(f, "}\n");
}

void handle_loops()
{
	// http://en.wikipedia.org/wiki/Topological_sorting
	// (Kahn, Arthur B. (1962), "Topological sorting of large networks")

	dict<int, pool<int>> edges;
	std::vector<int> in_edges_count(signal_list.size());
	pool<int> workpool;

	FILE *dot_f = nullptr;
	int dot_nr = 0;

	// uncomment for troubleshooting the loop detection code
	// dot_f = fopen("test.dot", "w");

	for (auto &g : signal_list) {
		if (g.type == G(NONE) || g.type == G(FF) || g.type == G(FF0) || g.type == G(FF1)) {
			workpool.insert(g.id);
		} else {
			if (g.in1 >= 0) {
				edges[g.in1].insert(g.id);
				in_edges_count[g.id]++;
			}
			if (g.in2 >= 0 && g.in2 != g.in1) {
				edges[g.in2].insert(g.id);
				in_edges_count[g.id]++;
			}
			if (g.in3 >= 0 && g.in3 != g.in2 && g.in3 != g.in1) {
				edges[g.in3].insert(g.id);
				in_edges_count[g.id]++;
			}
			if (g.in4 >= 0 && g.in4 != g.in3 && g.in4 != g.in2 && g.in4 != g.in1) {
				edges[g.in4].insert(g.id);
				in_edges_count[g.id]++;
			}
		}
	}

	dump_loop_graph(dot_f, dot_nr, edges, workpool, in_edges_count);

	while (workpool.size() > 0)
	{
		int id = *workpool.begin();
		workpool.erase(id);

		// log("Removing non-loop node %d from graph: %s\n", id, log_signal(signal_list[id].bit));

		for (int id2 : edges[id]) {
			log_assert(in_edges_count[id2] > 0);
			if (--in_edges_count[id2] == 0)
				workpool.insert(id2);
		}
		edges.erase(id);

		dump_loop_graph(dot_f, dot_nr, edges, workpool, in_edges_count);

		while (workpool.size() == 0)
		{
			if (edges.size() == 0)
				break;

			int id1 = edges.begin()->first;

			for (auto &edge_it : edges) {
				int id2 = edge_it.first;
				RTLIL::Wire *w1 = signal_list[id1].bit.wire;
				RTLIL::Wire *w2 = signal_list[id2].bit.wire;
				if (w1 == nullptr)
					id1 = id2;
				else if (w2 == nullptr)
					continue;
				else if (w1->name[0] == '$' && w2->name[0] == '\\')
					id1 = id2;
				else if (w1->name[0] == '\\' && w2->name[0] == '$')
					continue;
				else if (edges[id1].size() < edges[id2].size())
					id1 = id2;
				else if (edges[id1].size() > edges[id2].size())
					continue;
				else if (w2->name.str() < w1->name.str())
					id1 = id2;
			}

			if (edges[id1].size() == 0) {
				edges.erase(id1);
				continue;
			}

			log_assert(signal_list[id1].bit.wire != nullptr);

			std::stringstream sstr;
			sstr << "$abcloop$" << (autoidx++);
			RTLIL::Wire *wire = module->addWire(sstr.str());

			bool first_line = true;
			for (int id2 : edges[id1]) {
				if (first_line)
					log("Breaking loop using new signal %s: %s -> %s\n", log_signal(RTLIL::SigSpec(wire)),
							log_signal(signal_list[id1].bit), log_signal(signal_list[id2].bit));
				else
					log("                               %*s  %s -> %s\n", int(strlen(log_signal(RTLIL::SigSpec(wire)))), "",
							log_signal(signal_list[id1].bit), log_signal(signal_list[id2].bit));
				first_line = false;
			}

			int id3 = map_signal(RTLIL::SigSpec(wire));
			signal_list[id1].is_port = true;
			signal_list[id3].is_port = true;
			log_assert(id3 == int(in_edges_count.size()));
			in_edges_count.push_back(0);
			workpool.insert(id3);

			for (int id2 : edges[id1]) {
				if (signal_list[id2].in1 == id1)
					signal_list[id2].in1 = id3;
				if (signal_list[id2].in2 == id1)
					signal_list[id2].in2 = id3;
				if (signal_list[id2].in3 == id1)
					signal_list[id2].in3 = id3;
				if (signal_list[id2].in4 == id1)
					signal_list[id2].in4 = id3;
			}
			edges[id1].swap(edges[id3]);

			module->connect(RTLIL::SigSig(signal_list[id3].bit, signal_list[id1].bit));
			dump_loop_graph(dot_f, dot_nr, edges, workpool, in_edges_count);
		}
	}

	if (dot_f != nullptr)
		fclose(dot_f);
}

std::string add_echos_to_abc_cmd(std::string str)
{
	std::string new_str, token;
	for (size_t i = 0; i < str.size(); i++) {
		token += str[i];
		if (str[i] == ';') {
			while (i+1 < str.size() && str[i+1] == ' ')
				i++;
			new_str += "echo + " + token + " " + token + " ";
			token.clear();
		}
	}

	if (!token.empty()) {
		if (!new_str.empty())
			new_str += "echo + " + token + "; ";
		new_str += token;
	}

	return new_str;
}

std::string fold_abc_cmd(std::string str)
{
	std::string token, new_str = "          ";
	int char_counter = 10;

	for (size_t i = 0; i <= str.size(); i++) {
		if (i < str.size())
			token += str[i];
		if (i == str.size() || str[i] == ';') {
			if (char_counter + token.size() > 75)
				new_str += "\n              ", char_counter = 14;
			new_str += token, char_counter += token.size();
			token.clear();
		}
	}

	return new_str;
}

std::string replace_tempdir(std::string text, std::string tempdir_name, bool show_tempdir)
{
	if (show_tempdir)
		return text;

	while (1) {
		size_t pos = text.find(tempdir_name);
		if (pos == std::string::npos)
			break;
		text = text.substr(0, pos) + "<abc-temp-dir>" + text.substr(pos + GetSize(tempdir_name));
	}

	std::string  selfdir_name = proc_self_dirname();
	if (selfdir_name != "/") {
		while (1) {
			size_t pos = text.find(selfdir_name);
			if (pos == std::string::npos)
				break;
			text = text.substr(0, pos) + "<yosys-exe-dir>/" + text.substr(pos + GetSize(selfdir_name));
		}
	}

	return text;
}

struct abc_output_filter
{
	bool got_cr;
	int escape_seq_state;
	std::string linebuf;
	std::string tempdir_name;
	bool show_tempdir;

	abc_output_filter(std::string tempdir_name, bool show_tempdir) : tempdir_name(tempdir_name), show_tempdir(show_tempdir)
	{
		got_cr = false;
		escape_seq_state = 0;
	}

	void next_char(char ch)
	{
		if (escape_seq_state == 0 && ch == '\033') {
			escape_seq_state = 1;
			return;
		}
		if (escape_seq_state == 1) {
			escape_seq_state = ch == '[' ? 2 : 0;
			return;
		}
		if (escape_seq_state == 2) {
			if ((ch < '0' || '9' < ch) && ch != ';')
				escape_seq_state = 0;
			return;
		}
		escape_seq_state = 0;
		if (ch == '\r') {
			got_cr = true;
			return;
		}
		if (ch == '\n') {
#ifdef NO_RAPID_SILICON
			log("ABC: %s\n", replace_tempdir(linebuf, tempdir_name, show_tempdir).c_str());
#else
			string msg = replace_tempdir(linebuf, tempdir_name, show_tempdir);
                        // Print out only "DE" related messages starting by "DE:"
                        //
                        if (msg.substr(0,3) == "DE:") {
                           log("%s\n", msg.c_str());
                        }
#endif
			got_cr = false, linebuf.clear();
			return;
		}
		if (got_cr)
			got_cr = false, linebuf.clear();
		linebuf += ch;
	}

	void next_line(const std::string &line)
	{
		int pi, po;
		if (sscanf(line.c_str(), "Start-point = pi%d.  End-point = po%d.", &pi, &po) == 2) {
			log("ABC: Start-point = pi%d (%s).  End-point = po%d (%s).\n",
					pi, pi_map.count(pi) ? pi_map.at(pi).c_str() : "???",
					po, po_map.count(po) ? po_map.at(po).c_str() : "???");
			return;
		}

		for (char ch : line)
			next_char(ch);
	}
};

void abc_module(RTLIL::Design *design, RTLIL::Module *current_module, std::string script_file, std::string exe_file,
		std::vector<std::string> &liberty_files, std::vector<std::string> &genlib_files, std::string constr_file,
		bool cleanup, vector<int> lut_costs, bool dff_mode, std::string clk_str, bool keepff, std::string delay_target,
<<<<<<< HEAD
		std::string sop_inputs, std::string sop_products, std::string lutin_shared, bool fast_mode, std::string dfl_arg,
=======
		std::string sop_inputs, std::string sop_products, std::string lutin_shared, bool fast_mode,
>>>>>>> 00338082
		const std::vector<RTLIL::Cell*> &cells, bool show_tempdir, bool sop_mode, bool abc_dress, std::vector<std::string> &dont_use_cells)
{
	module = current_module;
	map_autoidx = autoidx++;

	signal_map.clear();
	signal_list.clear();
	pi_map.clear();
	po_map.clear();

        // safety net : if Partition size is too big, e.g. above 100K logic cells, we call the fastest
        // ABC script which is DFL0 otherwise we can blow up runtime with DFL1 or DFL2. (Thierry)
        //
        if (1 && (cells.size() > 100000)) {
          dfl_arg = "0";
        }

	if (clk_str != "$")
	{
		clk_polarity = true;
		clk_sig = RTLIL::SigSpec();

		en_polarity = true;
		en_sig = RTLIL::SigSpec();

		arst_polarity = true;
		arst_sig = RTLIL::SigSpec();

		srst_polarity = true;
		srst_sig = RTLIL::SigSpec();
	}

	if (!clk_str.empty() && clk_str != "$")
	{
		std::string en_str;
		std::string arst_str;
		std::string srst_str;
		if (clk_str.find(',') != std::string::npos) {
			int pos = clk_str.find(',');
			en_str = clk_str.substr(pos+1);
			clk_str = clk_str.substr(0, pos);
		}
		if (en_str.find(',') != std::string::npos) {
			int pos = en_str.find(',');
			arst_str = en_str.substr(pos+1);
			arst_str = en_str.substr(0, pos);
		}
		if (arst_str.find(',') != std::string::npos) {
			int pos = arst_str.find(',');
			srst_str = arst_str.substr(pos+1);
			srst_str = arst_str.substr(0, pos);
		}
		if (clk_str[0] == '!') {
			clk_polarity = false;
			clk_str = clk_str.substr(1);
		}
		if (module->wire(RTLIL::escape_id(clk_str)) != nullptr)
			clk_sig = assign_map(module->wire(RTLIL::escape_id(clk_str)));
		if (en_str != "") {
			if (en_str[0] == '!') {
				en_polarity = false;
				en_str = en_str.substr(1);
			}
			if (module->wire(RTLIL::escape_id(en_str)) != nullptr)
				en_sig = assign_map(module->wire(RTLIL::escape_id(en_str)));
		}
		if (arst_str != "") {
			if (arst_str[0] == '!') {
				arst_polarity = false;
				arst_str = arst_str.substr(1);
			}
			if (module->wire(RTLIL::escape_id(arst_str)) != nullptr)
				arst_sig = assign_map(module->wire(RTLIL::escape_id(arst_str)));
		}
		if (srst_str != "") {
			if (srst_str[0] == '!') {
				srst_polarity = false;
				srst_str = srst_str.substr(1);
			}
			if (module->wire(RTLIL::escape_id(srst_str)) != nullptr)
				srst_sig = assign_map(module->wire(RTLIL::escape_id(srst_str)));
		}
	}

	if (dff_mode && clk_sig.empty())
		log_cmd_error("Clock domain %s not found.\n", clk_str.c_str());

<<<<<<< HEAD
        std::string tempdir_name = proc_program_prefix()+ "yosys-abc-XXXXXX";
        if (!cleanup)
                tempdir_name = "_tmp_" + tempdir_name;
        else
                tempdir_name = get_shared_tmp_dirname() + "/" + tempdir_name;

        tempdir_name = make_temp_dir(tempdir_name);
=======
	std::string tempdir_name;
	if (cleanup) 
		tempdir_name = get_base_tmpdir() + "/";
	else
		tempdir_name = "_tmp_";
	tempdir_name += proc_program_prefix() + "yosys-abc-XXXXXX";
	tempdir_name = make_temp_dir(tempdir_name);
>>>>>>> 00338082
	log_header(design, "Extracting gate netlist of module `%s' to `%s/input.blif'..\n",
			module->name.c_str(), replace_tempdir(tempdir_name, tempdir_name, show_tempdir).c_str());

	std::string abc_script = stringf("read_blif \"%s/input.blif\"; ", tempdir_name.c_str());

	if (!liberty_files.empty() || !genlib_files.empty()) {
		std::string dont_use_args;
		for (std::string dont_use_cell : dont_use_cells) {
			dont_use_args += stringf("-X \"%s\" ", dont_use_cell.c_str());
		}
		for (std::string liberty_file : liberty_files) {
			abc_script += stringf("read_lib %s -w \"%s\" ; ", dont_use_args.c_str(), liberty_file.c_str());
		}
		for (std::string liberty_file : genlib_files)
			abc_script += stringf("read_library \"%s\"; ", liberty_file.c_str());
		if (!constr_file.empty())
			abc_script += stringf("read_constr -v \"%s\"; ", constr_file.c_str());
	} else
	if (!lut_costs.empty())
		abc_script += stringf("read_lut %s/lutdefs.txt; ", tempdir_name.c_str());
	else
		abc_script += stringf("read_library %s/stdcells.genlib; ", tempdir_name.c_str());

	if (!script_file.empty()) {
		if (script_file[0] == '+') {
			for (size_t i = 1; i < script_file.size(); i++)
				if (script_file[i] == '\'')
					abc_script += "'\\''";
				else if (script_file[i] == ',')
					abc_script += " ";
				else
					abc_script += script_file[i];
		} else
			abc_script += stringf("source %s", script_file.c_str());
	} else if (!lut_costs.empty()) {
		bool all_luts_cost_same = true;
		for (int this_cost : lut_costs)
			if (this_cost != lut_costs.front())
				all_luts_cost_same = false;
		abc_script += fast_mode ? ABC_FAST_COMMAND_LUT : ABC_COMMAND_LUT;
		if (all_luts_cost_same && !fast_mode)
			abc_script += "; lutpack {S}";
	} else if (!liberty_files.empty() || !genlib_files.empty())
		abc_script += constr_file.empty() ? (fast_mode ? ABC_FAST_COMMAND_LIB : ABC_COMMAND_LIB) : (fast_mode ? ABC_FAST_COMMAND_CTR : ABC_COMMAND_CTR);
	else if (sop_mode)
		abc_script += fast_mode ? ABC_FAST_COMMAND_SOP : ABC_COMMAND_SOP;
	else
		abc_script += fast_mode ? ABC_FAST_COMMAND_DFL : ((dfl_arg == "2") ? ABC_COMMAND_DFL2 : ((dfl_arg == "0") ? ABC_COMMAND_DFL0 : ABC_COMMAND_DFL1));

	if (script_file.empty() && !delay_target.empty())
		for (size_t pos = abc_script.find("dretime;"); pos != std::string::npos; pos = abc_script.find("dretime;", pos+1))
			abc_script = abc_script.substr(0, pos) + "dretime; retime -o {D};" + abc_script.substr(pos+8);

	for (size_t pos = abc_script.find("{D}"); pos != std::string::npos; pos = abc_script.find("{D}", pos))
		abc_script = abc_script.substr(0, pos) + delay_target + abc_script.substr(pos+3);

	for (size_t pos = abc_script.find("{I}"); pos != std::string::npos; pos = abc_script.find("{I}", pos))
		abc_script = abc_script.substr(0, pos) + sop_inputs + abc_script.substr(pos+3);

	for (size_t pos = abc_script.find("{P}"); pos != std::string::npos; pos = abc_script.find("{P}", pos))
		abc_script = abc_script.substr(0, pos) + sop_products + abc_script.substr(pos+3);

	for (size_t pos = abc_script.find("{S}"); pos != std::string::npos; pos = abc_script.find("{S}", pos))
		abc_script = abc_script.substr(0, pos) + lutin_shared + abc_script.substr(pos+3);
	if (abc_dress)
		abc_script += stringf("; dress \"%s/input.blif\"", tempdir_name.c_str());
	abc_script += stringf("; write_blif %s/output.blif", tempdir_name.c_str());
	abc_script = add_echos_to_abc_cmd(abc_script);

	for (size_t i = 0; i+1 < abc_script.size(); i++)
		if (abc_script[i] == ';' && abc_script[i+1] == ' ')
			abc_script[i+1] = '\n';

	std::string buffer = stringf("%s/abc.script", tempdir_name.c_str());
	FILE *f = fopen(buffer.c_str(), "wt");
	if (f == nullptr)
		log_error("Opening %s for writing failed: %s\n", buffer.c_str(), strerror(errno));
	fprintf(f, "%s\n", abc_script.c_str());
	fclose(f);

	if (dff_mode || !clk_str.empty())
	{
		if (clk_sig.size() == 0)
			log("No%s clock domain found. Not extracting any FF cells.\n", clk_str.empty() ? "" : " matching");
		else {
			log("Found%s %s clock domain: %s", clk_str.empty() ? "" : " matching", clk_polarity ? "posedge" : "negedge", log_signal(clk_sig));
			if (en_sig.size() != 0)
				log(", enabled by %s%s", en_polarity ? "" : "!", log_signal(en_sig));
			if (arst_sig.size() != 0)
				log(", asynchronously reset by %s%s", arst_polarity ? "" : "!", log_signal(arst_sig));
			if (srst_sig.size() != 0)
				log(", synchronously reset by %s%s", srst_polarity ? "" : "!", log_signal(srst_sig));
			log("\n");
		}
	}

	undef_bits_lost = 0;

	had_init = false;
	en_over_srst=false;
	for (auto c : cells)
		extract_cell(c, keepff);

	if (undef_bits_lost)
		log("Replacing %d occurrences of constant undef bits with constant zero bits\n", undef_bits_lost);

	for (auto wire : module->wires()) {
		if (wire->port_id > 0 || wire->get_bool_attribute(ID::keep))
			mark_port(wire);
	}

	for (auto cell : module->cells())
	for (auto &port_it : cell->connections())
		mark_port(port_it.second);

	if (clk_sig.size() != 0)
		mark_port(clk_sig);

	if (en_sig.size() != 0)
		mark_port(en_sig);

	if (arst_sig.size() != 0)
		mark_port(arst_sig);

	if (srst_sig.size() != 0)
		mark_port(srst_sig);

	handle_loops();

	buffer = stringf("%s/input.blif", tempdir_name.c_str());
	f = fopen(buffer.c_str(), "wt");
	if (f == nullptr)
		log_error("Opening %s for writing failed: %s\n", buffer.c_str(), strerror(errno));

	fprintf(f, ".model netlist\n");

	int count_input = 0;
	fprintf(f, ".inputs");
	for (auto &si : signal_list) {
		if (!si.is_port || si.type != G(NONE))
			continue;
		fprintf(f, " ys__n%d", si.id);
		pi_map[count_input++] = log_signal(si.bit);
	}
	if (count_input == 0)
		fprintf(f, " dummy_input\n");
	fprintf(f, "\n");

	int count_output = 0;
	fprintf(f, ".outputs");
	for (auto &si : signal_list) {
		if (!si.is_port || si.type == G(NONE))
			continue;
		fprintf(f, " ys__n%d", si.id);
		po_map[count_output++] = log_signal(si.bit);
	}
	fprintf(f, "\n");

	for (auto &si : signal_list)
		fprintf(f, "# ys__n%-5d %s\n", si.id, log_signal(si.bit));

        pool<int> const_id; // to store the constant signals

        // First declare the constant signals in the blif
        //
	for (auto &si : signal_list) {
		if (si.bit.wire == nullptr) {
			fprintf(f, ".names ys__n%d\n", si.id);
			if (si.bit == RTLIL::State::S1)
				fprintf(f, "1\n");
                   const_id.insert(si.id);
		}
	}

        pool<int> signals; // to store the regular signals

        // Then declare the non constant signals : it may happen that a signal can
        // be mult-driven especially by a constant and a gate (ex: DFF). We need
        // to analyze the situation to decide if there is a functional conflict
        // between drivers or not.
        // In EDA-3029 we have such a situation : a signal is driven by :
        // 	- a constant 1'b0
        // 	- a DFF with feedback loop and dont care init.
        // In this case the constant 1'b0 covers the DFF so there is no functional
        // conflict, therefore the DFF driver can be ignored.
        //
        // This is to avoid to have several time the signal 'si' declared : the 
        // blif reader will fail in that case.
        //
	int count_gates = 0;
	for (auto &si : signal_list) {

                // remember : we cannot have same signal declared several times, this means multi
                // driven signal.
                //
                if (signals.count(si.id)) {
                 log_warning("A multiple driven case with different functional drivers has been detected\n");
                }
                signals.insert(si.id);

		if (si.type == G(BUF)) {
			fprintf(f, ".names ys__n%d ys__n%d\n", si.in1, si.id);
			fprintf(f, "1 1\n");
		} else if (si.type == G(NOT)) {
			fprintf(f, ".names ys__n%d ys__n%d\n", si.in1, si.id);
			fprintf(f, "0 1\n");
		} else if (si.type == G(AND)) {
			fprintf(f, ".names ys__n%d ys__n%d ys__n%d\n", si.in1, si.in2, si.id);
			fprintf(f, "11 1\n");
		} else if (si.type == G(NAND)) {
			fprintf(f, ".names ys__n%d ys__n%d ys__n%d\n", si.in1, si.in2, si.id);
			fprintf(f, "0- 1\n");
			fprintf(f, "-0 1\n");
		} else if (si.type == G(OR)) {
			fprintf(f, ".names ys__n%d ys__n%d ys__n%d\n", si.in1, si.in2, si.id);
			fprintf(f, "-1 1\n");
			fprintf(f, "1- 1\n");
		} else if (si.type == G(NOR)) {
			fprintf(f, ".names ys__n%d ys__n%d ys__n%d\n", si.in1, si.in2, si.id);
			fprintf(f, "00 1\n");
		} else if (si.type == G(XOR)) {
			fprintf(f, ".names ys__n%d ys__n%d ys__n%d\n", si.in1, si.in2, si.id);
			fprintf(f, "01 1\n");
			fprintf(f, "10 1\n");
		} else if (si.type == G(XNOR)) {
			fprintf(f, ".names ys__n%d ys__n%d ys__n%d\n", si.in1, si.in2, si.id);
			fprintf(f, "00 1\n");
			fprintf(f, "11 1\n");
		} else if (si.type == G(ANDNOT)) {
			fprintf(f, ".names ys__n%d ys__n%d ys__n%d\n", si.in1, si.in2, si.id);
			fprintf(f, "10 1\n");
		} else if (si.type == G(ORNOT)) {
			fprintf(f, ".names ys__n%d ys__n%d ys__n%d\n", si.in1, si.in2, si.id);
			fprintf(f, "1- 1\n");
			fprintf(f, "-0 1\n");
		} else if (si.type == G(MUX)) {
			fprintf(f, ".names ys__n%d ys__n%d ys__n%d ys__n%d\n", si.in1, si.in2, si.in3, si.id);
			fprintf(f, "1-0 1\n");
			fprintf(f, "-11 1\n");
		} else if (si.type == G(NMUX)) {
			fprintf(f, ".names ys__n%d ys__n%d ys__n%d ys__n%d\n", si.in1, si.in2, si.in3, si.id);
			fprintf(f, "0-0 1\n");
			fprintf(f, "-01 1\n");
		} else if (si.type == G(AOI3)) {
			fprintf(f, ".names ys__n%d ys__n%d ys__n%d ys__n%d\n", si.in1, si.in2, si.in3, si.id);
			fprintf(f, "-00 1\n");
			fprintf(f, "0-0 1\n");
		} else if (si.type == G(OAI3)) {
			fprintf(f, ".names ys__n%d ys__n%d ys__n%d ys__n%d\n", si.in1, si.in2, si.in3, si.id);
			fprintf(f, "00- 1\n");
			fprintf(f, "--0 1\n");
		} else if (si.type == G(AOI4)) {
			fprintf(f, ".names ys__n%d ys__n%d ys__n%d ys__n%d ys__n%d\n", si.in1, si.in2, si.in3, si.in4, si.id);
			fprintf(f, "-0-0 1\n");
			fprintf(f, "-00- 1\n");
			fprintf(f, "0--0 1\n");
			fprintf(f, "0-0- 1\n");
		} else if (si.type == G(OAI4)) {
			fprintf(f, ".names ys__n%d ys__n%d ys__n%d ys__n%d ys__n%d\n", si.in1, si.in2, si.in3, si.in4, si.id);
			fprintf(f, "00-- 1\n");
			fprintf(f, "--00 1\n");

		} else if (si.type == G(FF)) { // don't care init

                        if (const_id.count(si.id) && (si.in1 == si.id)) {
                          log_warning("multiple driven case : overiding with constant driver.\n");
                          continue; // if si is already a constant value there is no need to
                                    // add a 'si' feed-back loop FF with don't care init (EDA-3029) 
                        }
                        if (const_id.count(si.id)) {
                          log_warning("A multiple driven case with different functional drivers has been detected\n");
                        }
			fprintf(f, ".latch ys__n%d ys__n%d 2\n", si.in1, si.id);

		} else if (si.type == G(FF0)) { // init is 1'b0

                        if (const_id.count(si.id) && (si.bit != RTLIL::State::S1) &&
                            (si.in1 == si.id)) {
                          log_warning("multiple driven case : overiding with constant driver 1'b0.\n");
                          continue; // if si is already a constant value there is no need to
                                    // add a 'si' feed-back loop FF with init 1'b0 if the si
                                    // constant is also 1'b0. 
                        }
                        if (const_id.count(si.id)) {
                          log_warning("A multiple driven case with different functional drivers has been detected\n");
                        }
			fprintf(f, ".latch ys__n%d ys__n%d 0\n", si.in1, si.id);

		} else if (si.type == G(FF1)) { // init is 1'b1

                        if (const_id.count(si.id) && (si.bit == RTLIL::State::S1) &&
                            (si.in1 == si.id)) {
                          log_warning("multiple driven case : overiding with constant driver 1'b1.\n");
                          continue; // if si is already a constant value there is no need to
                                    // add a 'si' feed-back loop FF with init 1'b1 if the si
                                    // constant is also 1'b1. 
                        }
                        if (const_id.count(si.id)) {
                          log_warning("A multiple driven case with different functional drivers has been detected\n");
                        }
			fprintf(f, ".latch ys__n%d ys__n%d 1\n", si.in1, si.id);

		} else if (si.type != G(NONE))
			log_abort();
		if (si.type != G(NONE))
			count_gates++;
	}

	fprintf(f, ".end\n");
	fclose(f);

	log("Extracted %d gates and %d wires to a netlist network with %d inputs and %d outputs (dfl=%s).\n",
			count_gates, GetSize(signal_list), count_input, count_output, dfl_arg.c_str());
	log_push();
	if (count_output > 0)
	{
		log_header(design, "Executing ABC.\n");

		auto &cell_cost = cmos_cost ? CellCosts::cmos_gate_cost() : CellCosts::default_gate_cost();

                auto startTime = std::chrono::high_resolution_clock::now();

		buffer = stringf("%s/stdcells.genlib", tempdir_name.c_str());
		f = fopen(buffer.c_str(), "wt");
		if (f == nullptr)
			log_error("Opening %s for writing failed: %s\n", buffer.c_str(), strerror(errno));
		fprintf(f, "GATE ZERO    1 Y=CONST0;\n");
		fprintf(f, "GATE ONE     1 Y=CONST1;\n");
		fprintf(f, "GATE BUF    %d Y=A;                  PIN * NONINV  1 999 1 0 1 0\n", cell_cost.at(ID($_BUF_)));
		fprintf(f, "GATE NOT    %d Y=!A;                 PIN * INV     1 999 1 0 1 0\n", cell_cost.at(ID($_NOT_)));
		if (enabled_gates.count("AND"))
			fprintf(f, "GATE AND    %d Y=A*B;                PIN * NONINV  1 999 1 0 1 0\n", cell_cost.at(ID($_AND_)));
		if (enabled_gates.count("NAND"))
			fprintf(f, "GATE NAND   %d Y=!(A*B);             PIN * INV     1 999 1 0 1 0\n", cell_cost.at(ID($_NAND_)));
		if (enabled_gates.count("OR"))
			fprintf(f, "GATE OR     %d Y=A+B;                PIN * NONINV  1 999 1 0 1 0\n", cell_cost.at(ID($_OR_)));
		if (enabled_gates.count("NOR"))
			fprintf(f, "GATE NOR    %d Y=!(A+B);             PIN * INV     1 999 1 0 1 0\n", cell_cost.at(ID($_NOR_)));
		if (enabled_gates.count("XOR"))
			fprintf(f, "GATE XOR    %d Y=(A*!B)+(!A*B);      PIN * UNKNOWN 1 999 1 0 1 0\n", cell_cost.at(ID($_XOR_)));
		if (enabled_gates.count("XNOR"))
			fprintf(f, "GATE XNOR   %d Y=(A*B)+(!A*!B);      PIN * UNKNOWN 1 999 1 0 1 0\n", cell_cost.at(ID($_XNOR_)));
		if (enabled_gates.count("ANDNOT"))
			fprintf(f, "GATE ANDNOT %d Y=A*!B;               PIN * UNKNOWN 1 999 1 0 1 0\n", cell_cost.at(ID($_ANDNOT_)));
		if (enabled_gates.count("ORNOT"))
			fprintf(f, "GATE ORNOT  %d Y=A+!B;               PIN * UNKNOWN 1 999 1 0 1 0\n", cell_cost.at(ID($_ORNOT_)));
		if (enabled_gates.count("AOI3"))
			fprintf(f, "GATE AOI3   %d Y=!((A*B)+C);         PIN * INV     1 999 1 0 1 0\n", cell_cost.at(ID($_AOI3_)));
		if (enabled_gates.count("OAI3"))
			fprintf(f, "GATE OAI3   %d Y=!((A+B)*C);         PIN * INV     1 999 1 0 1 0\n", cell_cost.at(ID($_OAI3_)));
		if (enabled_gates.count("AOI4"))
			fprintf(f, "GATE AOI4   %d Y=!((A*B)+(C*D));     PIN * INV     1 999 1 0 1 0\n", cell_cost.at(ID($_AOI4_)));
		if (enabled_gates.count("OAI4"))
			fprintf(f, "GATE OAI4   %d Y=!((A+B)*(C+D));     PIN * INV     1 999 1 0 1 0\n", cell_cost.at(ID($_OAI4_)));
		if (enabled_gates.count("MUX"))
			fprintf(f, "GATE MUX    %d Y=(A*B)+(S*B)+(!S*A); PIN * UNKNOWN 1 999 1 0 1 0\n", cell_cost.at(ID($_MUX_)));
		if (enabled_gates.count("NMUX"))
			fprintf(f, "GATE NMUX   %d Y=!((A*B)+(S*B)+(!S*A)); PIN * UNKNOWN 1 999 1 0 1 0\n", cell_cost.at(ID($_NMUX_)));
		if (map_mux4)
			fprintf(f, "GATE MUX4   %d Y=(!S*!T*A)+(S*!T*B)+(!S*T*C)+(S*T*D); PIN * UNKNOWN 1 999 1 0 1 0\n", 2*cell_cost.at(ID($_MUX_)));
		if (map_mux8)
			fprintf(f, "GATE MUX8   %d Y=(!S*!T*!U*A)+(S*!T*!U*B)+(!S*T*!U*C)+(S*T*!U*D)+(!S*!T*U*E)+(S*!T*U*F)+(!S*T*U*G)+(S*T*U*H); PIN * UNKNOWN 1 999 1 0 1 0\n", 4*cell_cost.at(ID($_MUX_)));
		if (map_mux16)
			fprintf(f, "GATE MUX16  %d Y=(!S*!T*!U*!V*A)+(S*!T*!U*!V*B)+(!S*T*!U*!V*C)+(S*T*!U*!V*D)+(!S*!T*U*!V*E)+(S*!T*U*!V*F)+(!S*T*U*!V*G)+(S*T*U*!V*H)+(!S*!T*!U*V*I)+(S*!T*!U*V*J)+(!S*T*!U*V*K)+(S*T*!U*V*L)+(!S*!T*U*V*M)+(S*!T*U*V*N)+(!S*T*U*V*O)+(S*T*U*V*P); PIN * UNKNOWN 1 999 1 0 1 0\n", 8*cell_cost.at(ID($_MUX_)));
		fclose(f);

		if (!lut_costs.empty()) {
			buffer = stringf("%s/lutdefs.txt", tempdir_name.c_str());
			f = fopen(buffer.c_str(), "wt");
			if (f == nullptr)
				log_error("Opening %s for writing failed: %s\n", buffer.c_str(), strerror(errno));
			for (int i = 0; i < GetSize(lut_costs); i++)
				fprintf(f, "%d %d.00 1.00\n", i+1, lut_costs.at(i));
			fclose(f);
		}

		buffer = stringf("\"%s\" -s -f %s/abc.script 2>&1", exe_file.c_str(), tempdir_name.c_str());
<<<<<<< HEAD
#ifdef NO_RAPID_SILICON		
=======
>>>>>>> 00338082
		log("Running ABC command: %s\n", replace_tempdir(buffer, tempdir_name, show_tempdir).c_str());
#endif

#ifndef YOSYS_LINK_ABC
		abc_output_filter filt(tempdir_name, show_tempdir);
		int ret = run_command(buffer, std::bind(&abc_output_filter::next_line, filt, std::placeholders::_1));
#else
		string temp_stdouterr_name = stringf("%s/stdouterr.txt", tempdir_name.c_str());
		FILE *temp_stdouterr_w = fopen(temp_stdouterr_name.c_str(), "w");
		if (temp_stdouterr_w == NULL)
			log_error("ABC: cannot open a temporary file for output redirection");
		fflush(stdout);
		fflush(stderr);
		FILE *old_stdout = fopen(temp_stdouterr_name.c_str(), "r"); // need any fd for renumbering
		FILE *old_stderr = fopen(temp_stdouterr_name.c_str(), "r"); // need any fd for renumbering
#if defined(__wasm)
#define fd_renumber(from, to) (void)__wasi_fd_renumber(from, to)
#else
#define fd_renumber(from, to) dup2(from, to)
#endif
		fd_renumber(fileno(stdout), fileno(old_stdout));
		fd_renumber(fileno(stderr), fileno(old_stderr));
		fd_renumber(fileno(temp_stdouterr_w), fileno(stdout));
		fd_renumber(fileno(temp_stdouterr_w), fileno(stderr));
		fclose(temp_stdouterr_w);
		// These needs to be mutable, supposedly due to getopt
		char *abc_argv[5];
		string tmp_script_name = stringf("%s/abc.script", tempdir_name.c_str());
		abc_argv[0] = strdup(exe_file.c_str());
		abc_argv[1] = strdup("-s");
		abc_argv[2] = strdup("-f");
		abc_argv[3] = strdup(tmp_script_name.c_str());
		abc_argv[4] = 0;
		int ret = abc::Abc_RealMain(4, abc_argv);
		free(abc_argv[0]);
		free(abc_argv[1]);
		free(abc_argv[2]);
		free(abc_argv[3]);
		fflush(stdout);
		fflush(stderr);
		fd_renumber(fileno(old_stdout), fileno(stdout));
		fd_renumber(fileno(old_stderr), fileno(stderr));
		fclose(old_stdout);
		fclose(old_stderr);
		std::ifstream temp_stdouterr_r(temp_stdouterr_name);
		abc_output_filter filt(tempdir_name, show_tempdir);
		for (std::string line; std::getline(temp_stdouterr_r, line); )
			filt.next_line(line + "\n");
		temp_stdouterr_r.close();
#endif
		if (ret != 0)
			log_error("ABC: execution of command \"%s\" failed: return code %d.\n", buffer.c_str(), ret);

		buffer = stringf("%s/%s", tempdir_name.c_str(), "output.blif");
		std::ifstream ifs;
		ifs.open(buffer);
		if (ifs.fail())
			log_error("Something went wrong in ABC run.\n");

		bool builtin_lib = liberty_files.empty() && genlib_files.empty();
		RTLIL::Design *mapped_design = new RTLIL::Design;
		parse_blif(mapped_design, ifs, builtin_lib ? ID(DFF) : ID(_dff_), false, sop_mode);

		ifs.close();

#ifdef NO_RAPID_SILICON
		log_header(design, "Re-integrating ABC results.\n");
#endif
		RTLIL::Module *mapped_mod = mapped_design->module(ID(netlist));
		if (mapped_mod == nullptr)
			log_error("ABC output file does not contain a module `netlist'.\n");
		for (auto w : mapped_mod->wires()) {
			RTLIL::Wire *orig_wire = nullptr;
			RTLIL::Wire *wire = module->addWire(remap_name(w->name, &orig_wire));
			if (orig_wire != nullptr && orig_wire->attributes.count(ID::src))
				wire->attributes[ID::src] = orig_wire->attributes[ID::src];
			if (markgroups) wire->attributes[ID::abcgroup] = map_autoidx;
			design->select(module, wire);
		}

		SigMap mapped_sigmap(mapped_mod);
		FfInitVals mapped_initvals(&mapped_sigmap, mapped_mod);

		dict<std::string, int> cell_stats;
		for (auto c : mapped_mod->cells())
		{
			if (builtin_lib)
			{
				cell_stats[RTLIL::unescape_id(c->type)]++;
				if (c->type.in(ID(ZERO), ID(ONE))) {
					RTLIL::SigSig conn;
					RTLIL::IdString name_y = remap_name(c->getPort(ID::Y).as_wire()->name);
					conn.first = module->wire(name_y);
					conn.second = RTLIL::SigSpec(c->type == ID(ZERO) ? 0 : 1, 1);
					module->connect(conn);
					continue;
				}
				if (c->type == ID(BUF)) {
					RTLIL::SigSig conn;
					RTLIL::IdString name_y = remap_name(c->getPort(ID::Y).as_wire()->name);
					RTLIL::IdString name_a = remap_name(c->getPort(ID::A).as_wire()->name);
					conn.first = module->wire(name_y);
					conn.second = module->wire(name_a);
					module->connect(conn);
					continue;
				}
				if (c->type == ID(NOT)) {
					RTLIL::Cell *cell = module->addCell(remap_name(c->name), ID($_NOT_));
					if (markgroups) cell->attributes[ID::abcgroup] = map_autoidx;
					for (auto name : {ID::A, ID::Y}) {
						RTLIL::IdString remapped_name = remap_name(c->getPort(name).as_wire()->name);
						cell->setPort(name, module->wire(remapped_name));
					}
					design->select(module, cell);
					continue;
				}
				if (c->type.in(ID(AND), ID(OR), ID(XOR), ID(NAND), ID(NOR), ID(XNOR), ID(ANDNOT), ID(ORNOT))) {
					RTLIL::Cell *cell = module->addCell(remap_name(c->name), stringf("$_%s_", c->type.c_str()+1));
					if (markgroups) cell->attributes[ID::abcgroup] = map_autoidx;
					for (auto name : {ID::A, ID::B, ID::Y}) {
						RTLIL::IdString remapped_name = remap_name(c->getPort(name).as_wire()->name);
						cell->setPort(name, module->wire(remapped_name));
					}
					design->select(module, cell);
					continue;
				}
				if (c->type.in(ID(MUX), ID(NMUX))) {
					RTLIL::Cell *cell = module->addCell(remap_name(c->name), stringf("$_%s_", c->type.c_str()+1));
					if (markgroups) cell->attributes[ID::abcgroup] = map_autoidx;
					for (auto name : {ID::A, ID::B, ID::S, ID::Y}) {
						RTLIL::IdString remapped_name = remap_name(c->getPort(name).as_wire()->name);
						cell->setPort(name, module->wire(remapped_name));
					}
					design->select(module, cell);
					continue;
				}
				if (c->type == ID(MUX4)) {
					RTLIL::Cell *cell = module->addCell(remap_name(c->name), ID($_MUX4_));
					if (markgroups) cell->attributes[ID::abcgroup] = map_autoidx;
					for (auto name : {ID::A, ID::B, ID::C, ID::D, ID::S, ID::T, ID::Y}) {
						RTLIL::IdString remapped_name = remap_name(c->getPort(name).as_wire()->name);
						cell->setPort(name, module->wire(remapped_name));
					}
					design->select(module, cell);
					continue;
				}
				if (c->type == ID(MUX8)) {
					RTLIL::Cell *cell = module->addCell(remap_name(c->name), ID($_MUX8_));
					if (markgroups) cell->attributes[ID::abcgroup] = map_autoidx;
					for (auto name : {ID::A, ID::B, ID::C, ID::D, ID::E, ID::F, ID::G, ID::H, ID::S, ID::T, ID::U, ID::Y}) {
						RTLIL::IdString remapped_name = remap_name(c->getPort(name).as_wire()->name);
						cell->setPort(name, module->wire(remapped_name));
					}
					design->select(module, cell);
					continue;
				}
				if (c->type == ID(MUX16)) {
					RTLIL::Cell *cell = module->addCell(remap_name(c->name), ID($_MUX16_));
					if (markgroups) cell->attributes[ID::abcgroup] = map_autoidx;
					for (auto name : {ID::A, ID::B, ID::C, ID::D, ID::E, ID::F, ID::G, ID::H, ID::I, ID::J, ID::K,
							ID::L, ID::M, ID::N, ID::O, ID::P, ID::S, ID::T, ID::U, ID::V, ID::Y}) {
						RTLIL::IdString remapped_name = remap_name(c->getPort(name).as_wire()->name);
						cell->setPort(name, module->wire(remapped_name));
					}
					design->select(module, cell);
					continue;
				}
				if (c->type.in(ID(AOI3), ID(OAI3))) {
					RTLIL::Cell *cell = module->addCell(remap_name(c->name), stringf("$_%s_", c->type.c_str()+1));
					if (markgroups) cell->attributes[ID::abcgroup] = map_autoidx;
					for (auto name : {ID::A, ID::B, ID::C, ID::Y}) {
						RTLIL::IdString remapped_name = remap_name(c->getPort(name).as_wire()->name);
						cell->setPort(name, module->wire(remapped_name));
					}
					design->select(module, cell);
					continue;
				}
				if (c->type.in(ID(AOI4), ID(OAI4))) {
					RTLIL::Cell *cell = module->addCell(remap_name(c->name), stringf("$_%s_", c->type.c_str()+1));
					if (markgroups) cell->attributes[ID::abcgroup] = map_autoidx;
					for (auto name : {ID::A, ID::B, ID::C, ID::D, ID::Y}) {
						RTLIL::IdString remapped_name = remap_name(c->getPort(name).as_wire()->name);
						cell->setPort(name, module->wire(remapped_name));
					}
					design->select(module, cell);
					continue;
				}
				if (c->type == ID(DFF)) {
					log_assert(clk_sig.size() == 1);
					FfData ff(module, &initvals, remap_name(c->name));
					ff.width = 1;
					ff.is_fine = true;
					ff.has_clk = true;
					ff.pol_clk = clk_polarity;
					ff.sig_clk = clk_sig;
					if (en_sig.size() != 0) {
						log_assert(en_sig.size() == 1);
						ff.has_ce = true;
						ff.pol_ce = en_polarity;
						ff.sig_ce = en_sig;
					}
					RTLIL::Const init = mapped_initvals(c->getPort(ID::Q));
					if (had_init)
						ff.val_init = init;
					else
						ff.val_init = State::Sx;
					if (arst_sig.size() != 0) {
						log_assert(arst_sig.size() == 1);
						ff.has_arst = true;
						ff.pol_arst = arst_polarity;
						ff.sig_arst = arst_sig;
						ff.val_arst = init;
					}
					if (srst_sig.size() != 0) {
						log_assert(srst_sig.size() == 1);
						ff.has_srst = true;
						ff.pol_srst = srst_polarity;
						ff.sig_srst = srst_sig;
						ff.val_srst = init;
						if (en_over_srst) ff.ce_over_srst= true;
					}
					ff.sig_d = module->wire(remap_name(c->getPort(ID::D).as_wire()->name));
					ff.sig_q = module->wire(remap_name(c->getPort(ID::Q).as_wire()->name));
					RTLIL::Cell *cell = ff.emit();
					if (markgroups) cell->attributes[ID::abcgroup] = map_autoidx;
					design->select(module, cell);
					continue;
				}
			}
			else
				cell_stats[RTLIL::unescape_id(c->type)]++;

			if (c->type.in(ID(_const0_), ID(_const1_))) {
				RTLIL::SigSig conn;
				conn.first = module->wire(remap_name(c->connections().begin()->second.as_wire()->name));
				conn.second = RTLIL::SigSpec(c->type == ID(_const0_) ? 0 : 1, 1);
				module->connect(conn);
				continue;
			}

			if (c->type == ID(_dff_)) {
				log_assert(clk_sig.size() == 1);
				FfData ff(module, &initvals, remap_name(c->name));
				ff.width = 1;
				ff.is_fine = true;
				ff.has_clk = true;
				ff.pol_clk = clk_polarity;
				ff.sig_clk = clk_sig;
				if (en_sig.size() != 0) {
					log_assert(en_sig.size() == 1);
					ff.pol_ce = en_polarity;
					ff.sig_ce = en_sig;
				}
				RTLIL::Const init = mapped_initvals(c->getPort(ID::Q));
				if (had_init)
					ff.val_init = init;
				else
					ff.val_init = State::Sx;
				if (arst_sig.size() != 0) {
					log_assert(arst_sig.size() == 1);
					ff.pol_arst = arst_polarity;
					ff.sig_arst = arst_sig;
					ff.val_arst = init;
				}
				if (srst_sig.size() != 0) {
					log_assert(srst_sig.size() == 1);
					ff.pol_srst = srst_polarity;
					ff.sig_srst = srst_sig;
					ff.val_srst = init;
				}
				ff.sig_d = module->wire(remap_name(c->getPort(ID::D).as_wire()->name));
				ff.sig_q = module->wire(remap_name(c->getPort(ID::Q).as_wire()->name));
				RTLIL::Cell *cell = ff.emit();
				if (markgroups) cell->attributes[ID::abcgroup] = map_autoidx;
				design->select(module, cell);
				continue;
			}

			if (c->type == ID($lut) && GetSize(c->getPort(ID::A)) == 1 && c->getParam(ID::LUT).as_int() == 2) {
				SigSpec my_a = module->wire(remap_name(c->getPort(ID::A).as_wire()->name));
				SigSpec my_y = module->wire(remap_name(c->getPort(ID::Y).as_wire()->name));
				module->connect(my_y, my_a);
				continue;
			}

			RTLIL::Cell *cell = module->addCell(remap_name(c->name), c->type);
			if (markgroups) cell->attributes[ID::abcgroup] = map_autoidx;
			cell->parameters = c->parameters;
			for (auto &conn : c->connections()) {
				RTLIL::SigSpec newsig;
				for (auto &c : conn.second.chunks()) {
					if (c.width == 0)
						continue;
					log_assert(c.width == 1);
					newsig.append(module->wire(remap_name(c.wire->name)));
				}
				cell->setPort(conn.first, newsig);
			}
			design->select(module, cell);
		}

		for (auto conn : mapped_mod->connections()) {
			if (!conn.first.is_fully_const())
				conn.first = module->wire(remap_name(conn.first.as_wire()->name));
			if (!conn.second.is_fully_const())
				conn.second = module->wire(remap_name(conn.second.as_wire()->name));
			module->connect(conn);
		}

#ifdef NO_RAPID_SILICON
		for (auto &it : cell_stats)
			log("ABC RESULTS:   %15s cells: %8d\n", it.first.c_str(), it.second);
#endif
		int in_wires = 0, out_wires = 0;
		for (auto &si : signal_list)
			if (si.is_port) {
				char buffer[100];
				snprintf(buffer, 100, "\\ys__n%d", si.id);
				RTLIL::SigSig conn;
				if (si.type != G(NONE)) {
					conn.first = si.bit;
					conn.second = module->wire(remap_name(buffer));
					out_wires++;
				} else {
					conn.first = module->wire(remap_name(buffer));
					conn.second = si.bit;
					in_wires++;
				}
				module->connect(conn);
			}
#ifdef NO_RAPID_SILICON
		log("ABC RESULTS:        internal signals: %8d\n", int(signal_list.size()) - in_wires - out_wires);
		log("ABC RESULTS:           input signals: %8d\n", in_wires);
		log("ABC RESULTS:          output signals: %8d\n", out_wires);
#endif
                auto endTime = std::chrono::high_resolution_clock::now();
                auto elapsed = std::chrono::duration_cast<std::chrono::nanoseconds>(endTime - startTime);

                float totalTime = elapsed.count() * 1e-9;

                log("[Time = %.2f sec.]\n", totalTime);


		delete mapped_design;
	}
	else
	{
		log("Don't call ABC as there is nothing to map.\n");
	}

	if (cleanup)
	{
#ifdef NO_RAPID_SILICON
		log("Removing temp directory.\n");
#endif
		remove_directory(tempdir_name);
	}

	log_pop();
}

typedef tuple<bool, RTLIL::SigSpec, bool, RTLIL::SigSpec, bool, RTLIL::SigSpec, bool, RTLIL::SigSpec> clkdomain_t;

bool cmpPartitionSize (pair<clkdomain_t, std::vector<RTLIL::Cell*>>* a, pair<clkdomain_t, std::vector<RTLIL::Cell*>>* b)
{
   if (GetSize(a->second) > GetSize(b->second))
     return true;

   return false;
}

struct AbcPass : public Pass {
	AbcPass() : Pass("abc", "use ABC for technology mapping") { }
	void help() override
	{
		//   |---v---|---v---|---v---|---v---|---v---|---v---|---v---|---v---|---v---|---v---|
		log("\n");
		log("    abc [options] [selection]\n");
		log("\n");
		log("This pass uses the ABC tool [1] for technology mapping of yosys's internal gate\n");
		log("library to a target architecture.\n");
		log("\n");
		log("    -exe <command>\n");
#ifdef ABCEXTERNAL
		log("        use the specified command instead of \"" ABCEXTERNAL "\" to execute ABC.\n");
#else
		log("        use the specified command instead of \"<yosys-bindir>/%syosys-abc\" to execute ABC.\n", proc_program_prefix().c_str());
#endif
		log("        This can e.g. be used to call a specific version of ABC or a wrapper.\n");
		log("\n");
		log("    -script <file>\n");
		log("        use the specified ABC script file instead of the default script.\n");
		log("\n");
		log("        if <file> starts with a plus sign (+), then the rest of the filename\n");
		log("        string is interpreted as the command string to be passed to ABC. The\n");
		log("        leading plus sign is removed and all commas (,) in the string are\n");
		log("        replaced with blanks before the string is passed to ABC.\n");
		log("\n");
		log("        if no -script parameter is given, the following scripts are used:\n");
		log("\n");
		log("        for -liberty/-genlib without -constr:\n");
		log("%s\n", fold_abc_cmd(ABC_COMMAND_LIB).c_str());
		log("\n");
		log("        for -liberty/-genlib with -constr:\n");
		log("%s\n", fold_abc_cmd(ABC_COMMAND_CTR).c_str());
		log("\n");
		log("        for -lut/-luts (only one LUT size):\n");
		log("%s\n", fold_abc_cmd(ABC_COMMAND_LUT "; lutpack {S}").c_str());
		log("\n");
		log("        for -lut/-luts (different LUT sizes):\n");
		log("%s\n", fold_abc_cmd(ABC_COMMAND_LUT).c_str());
		log("\n");
		log("        for -sop:\n");
		log("%s\n", fold_abc_cmd(ABC_COMMAND_SOP).c_str());
		log("\n");
		log("        otherwise:\n");
		log("%s\n", fold_abc_cmd(ABC_COMMAND_DFL1).c_str());
		log("        or:\n");
		log("%s (with -dfl)\n", fold_abc_cmd(ABC_COMMAND_DFL2).c_str());
		log("\n");
		log("    -fast\n");
		log("        use different default scripts that are slightly faster (at the cost\n");
		log("        of output quality):\n");
		log("\n");
		log("        for -liberty/-genlib without -constr:\n");
		log("%s\n", fold_abc_cmd(ABC_FAST_COMMAND_LIB).c_str());
		log("\n");
		log("        for -liberty/-genlib with -constr:\n");
		log("%s\n", fold_abc_cmd(ABC_FAST_COMMAND_CTR).c_str());
		log("\n");
		log("        for -lut/-luts:\n");
		log("%s\n", fold_abc_cmd(ABC_FAST_COMMAND_LUT).c_str());
		log("\n");
		log("        for -sop:\n");
		log("%s\n", fold_abc_cmd(ABC_FAST_COMMAND_SOP).c_str());
		log("\n");
		log("        otherwise:\n");
		log("%s\n", fold_abc_cmd(ABC_FAST_COMMAND_DFL).c_str());
		log("\n");
		log("    -liberty <file>\n");
		log("        generate netlists for the specified cell library (using the liberty\n");
		log("        file format).\n");
		log("\n");
		log("    -dont_use <cell_name>\n");
		log("        generate netlists for the specified cell library (using the liberty\n");
		log("        file format).\n");
		log("\n");
		log("    -genlib <file>\n");
		log("        generate netlists for the specified cell library (using the SIS Genlib\n");
		log("        file format).\n");
		log("\n");
		log("    -constr <file>\n");
		log("        pass this file with timing constraints to ABC.\n");
		log("        use with -liberty/-genlib.\n");
		log("\n");
		log("        a constr file contains two lines:\n");
		log("            set_driving_cell <cell_name>\n");
		log("            set_load <floating_point_number>\n");
		log("\n");
		log("        the set_driving_cell statement defines which cell type is assumed to\n");
		log("        drive the primary inputs and the set_load statement sets the load in\n");
		log("        femtofarads for each primary output.\n");
		log("\n");
		log("    -D <picoseconds>\n");
		log("        set delay target. the string {D} in the default scripts above is\n");
		log("        replaced by this option when used, and an empty string otherwise.\n");
		log("        this also replaces 'dretime' with 'dretime; retime -o {D}' in the\n");
		log("        default scripts above.\n");
		log("\n");
		log("    -I <num>\n");
		log("        maximum number of SOP inputs.\n");
		log("        (replaces {I} in the default scripts above)\n");
		log("\n");
		log("    -P <num>\n");
		log("        maximum number of SOP products.\n");
		log("        (replaces {P} in the default scripts above)\n");
		log("\n");
		log("    -S <num>\n");
		log("        maximum number of LUT inputs shared.\n");
		log("        (replaces {S} in the default scripts above, default: -S 1)\n");
		log("\n");
		log("    -lut <width>\n");
		log("        generate netlist using luts of (max) the specified width.\n");
		log("\n");
		log("    -lut <w1>:<w2>\n");
		log("        generate netlist using luts of (max) the specified width <w2>. All\n");
		log("        luts with width <= <w1> have constant cost. for luts larger than <w1>\n");
		log("        the area cost doubles with each additional input bit. the delay cost\n");
		log("        is still constant for all lut widths.\n");
		log("\n");
		log("    -luts <cost1>,<cost2>,<cost3>,<sizeN>:<cost4-N>,..\n");
		log("        generate netlist using luts. Use the specified costs for luts with 1,\n");
		log("        2, 3, .. inputs.\n");
		log("\n");
		log("    -sop\n");
		log("        map to sum-of-product cells and inverters\n");
		log("\n");
		// log("    -mux4, -mux8, -mux16\n");
		// log("        try to extract 4-input, 8-input, and/or 16-input muxes\n");
		// log("        (ignored when used with -liberty/-genlib or -lut)\n");
		// log("\n");
		log("    -g type1,type2,...\n");
		log("        Map to the specified list of gate types. Supported gates types are:\n");
		//   |---v---|---v---|---v---|---v---|---v---|---v---|---v---|---v---|---v---|---v---|
		log("           AND, NAND, OR, NOR, XOR, XNOR, ANDNOT, ORNOT, MUX,\n");
		log("           NMUX, AOI3, OAI3, AOI4, OAI4.\n");
		log("        (The NOT gate is always added to this list automatically.)\n");
		log("\n");
		log("        The following aliases can be used to reference common sets of gate\n");
		log("        types:\n");
		log("          simple: AND OR XOR MUX\n");
		log("          cmos2:  NAND NOR\n");
		log("          cmos3:  NAND NOR AOI3 OAI3\n");
		log("          cmos4:  NAND NOR AOI3 OAI3 AOI4 OAI4\n");
		log("          cmos:   NAND NOR AOI3 OAI3 AOI4 OAI4 NMUX MUX XOR XNOR\n");
		log("          gates:  AND NAND OR NOR XOR XNOR ANDNOT ORNOT\n");
		log("          aig:    AND NAND OR NOR ANDNOT ORNOT\n");
		log("\n");
		log("        The alias 'all' represent the full set of all gate types.\n");
		log("\n");
		log("        Prefix a gate type with a '-' to remove it from the list. For example\n");
		log("        the arguments 'AND,OR,XOR' and 'simple,-MUX' are equivalent.\n");
		log("\n");
		log("        The default is 'all,-NMUX,-AOI3,-OAI3,-AOI4,-OAI4'.\n");
		log("\n");
		log("    -dff\n");
		log("        also pass $_DFF_?_ and $_DFFE_??_ cells through ABC. modules with many\n");
		log("        clock domains are automatically partitioned in clock domains and each\n");
		log("        domain is passed through ABC independently.\n");
		log("\n");
		log("    -clk [!]<clock-signal-name>[,[!]<enable-signal-name>]\n");
		log("        use only the specified clock domain. this is like -dff, but only FF\n");
		log("        cells that belong to the specified clock domain are used.\n");
		log("\n");
		log("    -keepff\n");
		log("        set the \"keep\" attribute on flip-flop output wires. (and thus preserve\n");
		log("        them, for example for equivalence checking.)\n");
		log("\n");
		log("    -nocleanup\n");
		log("        when this option is used, the temporary files created by this pass\n");
		log("        are not removed. this is useful for debugging.\n");
		log("\n");
		log("    -showtmp\n");
		log("        print the temp dir name in log. usually this is suppressed so that the\n");
		log("        command output is identical across runs.\n");
		log("\n");
		log("    -markgroups\n");
		log("        set a 'abcgroup' attribute on all objects created by ABC. The value of\n");
		log("        this attribute is a unique integer for each ABC process started. This\n");
		log("        is useful for debugging the partitioning of clock domains.\n");
		log("\n");
		log("    -dress\n");
		log("        run the 'dress' command after all other ABC commands. This aims to\n");
		log("        preserve naming by an equivalence check between the original and\n");
		log("        post-ABC netlists (experimental).\n");
		log("\n");
		log("When no target cell library is specified the Yosys standard cell library is\n");
		log("loaded into ABC before the ABC script is executed.\n");
		log("\n");
		log("Note that this is a logic optimization pass within Yosys that is calling ABC\n");
		log("internally. This is not going to \"run ABC on your design\". It will instead run\n");
		log("ABC on logic snippets extracted from your design. You will not get any useful\n");
		log("output when passing an ABC script that writes a file. Instead write your full\n");
		log("design as BLIF file with write_blif and then load that into ABC externally if\n");
		log("you want to use ABC to convert your design into another format.\n");
		log("\n");
		log("[1] http://www.eecs.berkeley.edu/~alanmi/abc/\n");
		log("\n");
	}

	void execute(std::vector<std::string> args, RTLIL::Design *design) override
	{
		log_header(design, "Executing ABC pass (technology mapping using ABC).\n");
		log_push();

		assign_map.clear();
		signal_list.clear();
		signal_map.clear();
		initvals.clear();
		pi_map.clear();
		po_map.clear();

		std::string exe_file = yosys_abc_executable;
		std::string script_file, default_liberty_file, constr_file, clk_str;
		std::vector<std::string> liberty_files, genlib_files, dont_use_cells;
		std::string delay_target, sop_inputs, sop_products, lutin_shared = "-S 1";
		bool fast_mode = false, dff_mode = false, keepff = false, cleanup = true;
                std::string dfl_arg = "1";
		bool show_tempdir = false, sop_mode = false;
		bool abc_dress = false;
		vector<int> lut_costs;
		markgroups = false;

		map_mux4 = false;
		map_mux8 = false;
		map_mux16 = false;
		enabled_gates.clear();
		cmos_cost = false;

		// get arguments from scratchpad first, then override by command arguments
		std::string lut_arg, luts_arg, g_arg;
		exe_file = design->scratchpad_get_string("abc.exe", exe_file /* inherit default value if not set */);
		script_file = design->scratchpad_get_string("abc.script", script_file);
		default_liberty_file = design->scratchpad_get_string("abc.liberty", default_liberty_file);
		constr_file = design->scratchpad_get_string("abc.constr", constr_file);
		if (design->scratchpad.count("abc.D")) {
			delay_target = "-D " + design->scratchpad_get_string("abc.D");
		}
		if (design->scratchpad.count("abc.I")) {
			sop_inputs = "-I " + design->scratchpad_get_string("abc.I");
		}
		if (design->scratchpad.count("abc.P")) {
			sop_products = "-P " + design->scratchpad_get_string("abc.P");
		}
		if (design->scratchpad.count("abc.S")) {
			lutin_shared = "-S " + design->scratchpad_get_string("abc.S");
		}
		lut_arg = design->scratchpad_get_string("abc.lut", lut_arg);
		luts_arg = design->scratchpad_get_string("abc.luts", luts_arg);
		sop_mode = design->scratchpad_get_bool("abc.sop", sop_mode);
		map_mux4 = design->scratchpad_get_bool("abc.mux4", map_mux4);
		map_mux8 = design->scratchpad_get_bool("abc.mux8", map_mux8);
		map_mux16 = design->scratchpad_get_bool("abc.mux16", map_mux16);
		abc_dress = design->scratchpad_get_bool("abc.dress", abc_dress);
		g_arg = design->scratchpad_get_string("abc.g", g_arg);

		fast_mode = design->scratchpad_get_bool("abc.fast", fast_mode);
		dfl_arg = design->scratchpad_get_string("abc.dfl", dfl_arg);
		dff_mode = design->scratchpad_get_bool("abc.dff", dff_mode);
		if (design->scratchpad.count("abc.clk")) {
			clk_str = design->scratchpad_get_string("abc.clk");
			dff_mode = true;
		}
		keepff = design->scratchpad_get_bool("abc.keepff", keepff);
		cleanup = !design->scratchpad_get_bool("abc.nocleanup", !cleanup);
		keepff = design->scratchpad_get_bool("abc.keepff", keepff);
		show_tempdir = design->scratchpad_get_bool("abc.showtmp", show_tempdir);
		markgroups = design->scratchpad_get_bool("abc.markgroups", markgroups);

		if (design->scratchpad_get_bool("abc.debug")) {
			cleanup = false;
			show_tempdir = true;
		}

		size_t argidx, g_argidx;
		bool g_arg_from_cmd = false;
#if defined(__wasm)
		const char *pwd = ".";
#else
		char pwd [PATH_MAX];
		if (!getcwd(pwd, sizeof(pwd))) {
			log_cmd_error("getcwd failed: %s\n", strerror(errno));
			log_abort();
		}
#endif
		for (argidx = 1; argidx < args.size(); argidx++) {
			std::string arg = args[argidx];
			if (arg == "-exe" && argidx+1 < args.size()) {
				exe_file = args[++argidx];
				continue;
			}
			if (arg == "-script" && argidx+1 < args.size()) {
				script_file = args[++argidx];
				continue;
			}
			if (arg == "-liberty" && argidx+1 < args.size()) {
				liberty_files.push_back(args[++argidx]);
				continue;
			}
			if (arg == "-dont_use" && argidx+1 < args.size()) {
				dont_use_cells.push_back(args[++argidx]);
				continue;
			}
			if (arg == "-genlib" && argidx+1 < args.size()) {
				genlib_files.push_back(args[++argidx]);
				continue;
			}
			if (arg == "-constr" && argidx+1 < args.size()) {
				constr_file = args[++argidx];
				continue;
			}
			if (arg == "-D" && argidx+1 < args.size()) {
				delay_target = "-D " + args[++argidx];
				continue;
			}
			if (arg == "-I" && argidx+1 < args.size()) {
				sop_inputs = "-I " + args[++argidx];
				continue;
			}
			if (arg == "-P" && argidx+1 < args.size()) {
				sop_products = "-P " + args[++argidx];
				continue;
			}
			if (arg == "-S" && argidx+1 < args.size()) {
				lutin_shared = "-S " + args[++argidx];
				continue;
			}
			if (arg == "-lut" && argidx+1 < args.size()) {
				lut_arg = args[++argidx];
				continue;
			}
			if (arg == "-luts" && argidx+1 < args.size()) {
				luts_arg = args[++argidx];
				continue;
			}
			if (arg == "-sop") {
				sop_mode = true;
				continue;
			}
			if (arg == "-mux4") {
				map_mux4 = true;
				continue;
			}
			if (arg == "-mux8") {
				map_mux8 = true;
				continue;
			}
			if (arg == "-mux16") {
				map_mux16 = true;
				continue;
			}
			if (arg == "-dress") {
				abc_dress = true;
				continue;
			}
			if (arg == "-g" && argidx+1 < args.size()) {
				if (g_arg_from_cmd)
					log_cmd_error("Can only use -g once. Please combine.");
				g_arg = args[++argidx];
				g_argidx = argidx;
				g_arg_from_cmd = true;
				continue;
			}
			if (arg == "-fast") {
				fast_mode = true;
				continue;
			}
			if (arg == "-dfl" && argidx+1 < args.size()) {
				dfl_arg = args[++argidx];
				continue;
			}
			if (arg == "-dff") {
				dff_mode = true;
				continue;
			}
			if (arg == "-clk" && argidx+1 < args.size()) {
				clk_str = args[++argidx];
				dff_mode = true;
				continue;
			}
			if (arg == "-keepff") {
				keepff = true;
				continue;
			}
			if (arg == "-nocleanup") {
				cleanup = false;
				continue;
			}
			if (arg == "-showtmp") {
				show_tempdir = true;
				continue;
			}
			if (arg == "-markgroups") {
				markgroups = true;
				continue;
			}
			break;
		}
		extra_args(args, argidx, design);

		if (genlib_files.empty() && liberty_files.empty() && !default_liberty_file.empty())
			liberty_files.push_back(default_liberty_file);

		rewrite_filename(script_file);
		if (!script_file.empty() && !is_absolute_path(script_file) && script_file[0] != '+')
			script_file = std::string(pwd) + "/" + script_file;
		for (int i = 0; i < GetSize(liberty_files); i++) {
			rewrite_filename(liberty_files[i]);
			if (!liberty_files[i].empty() && !is_absolute_path(liberty_files[i]))
				liberty_files[i] = std::string(pwd) + "/" + liberty_files[i];
		}
		for (int i = 0; i < GetSize(genlib_files); i++) {
			rewrite_filename(genlib_files[i]);
			if (!genlib_files[i].empty() && !is_absolute_path(genlib_files[i]))
				genlib_files[i] = std::string(pwd) + "/" + genlib_files[i];
		}
		rewrite_filename(constr_file);
		if (!constr_file.empty() && !is_absolute_path(constr_file))
			constr_file = std::string(pwd) + "/" + constr_file;

		// handle -lut argument
		if (!lut_arg.empty()) {
			size_t pos = lut_arg.find_first_of(':');
			int lut_mode = 0, lut_mode2 = 0;
			if (pos != string::npos) {
				lut_mode = atoi(lut_arg.substr(0, pos).c_str());
				lut_mode2 = atoi(lut_arg.substr(pos+1).c_str());
			} else {
				lut_mode = atoi(lut_arg.c_str());
				lut_mode2 = lut_mode;
			}
			lut_costs.clear();
			for (int i = 0; i < lut_mode; i++)
				lut_costs.push_back(1);
			for (int i = lut_mode; i < lut_mode2; i++)
				lut_costs.push_back(2 << (i - lut_mode));
		}
		//handle -luts argument
		if (!luts_arg.empty()){
			lut_costs.clear();
			for (auto &tok : split_tokens(luts_arg, ",")) {
				auto parts = split_tokens(tok, ":");
				if (GetSize(parts) == 0 && !lut_costs.empty())
					lut_costs.push_back(lut_costs.back());
				else if (GetSize(parts) == 1)
					lut_costs.push_back(atoi(parts.at(0).c_str()));
				else if (GetSize(parts) == 2)
					while (GetSize(lut_costs) < std::atoi(parts.at(0).c_str()))
						lut_costs.push_back(atoi(parts.at(1).c_str()));
				else
					log_cmd_error("Invalid -luts syntax.\n");
			}
		}

		// handle -g argument
		if (!g_arg.empty()){
			for (auto g : split_tokens(g_arg, ",")) {
				vector<string> gate_list;
				bool remove_gates = false;
				if (GetSize(g) > 0 && g[0] == '-') {
					remove_gates = true;
					g = g.substr(1);
				}
				if (g == "AND") goto ok_gate;
				if (g == "NAND") goto ok_gate;
				if (g == "OR") goto ok_gate;
				if (g == "NOR") goto ok_gate;
				if (g == "XOR") goto ok_gate;
				if (g == "XNOR") goto ok_gate;
				if (g == "ANDNOT") goto ok_gate;
				if (g == "ORNOT") goto ok_gate;
				if (g == "MUX") goto ok_gate;
				if (g == "NMUX") goto ok_gate;
				if (g == "AOI3") goto ok_gate;
				if (g == "OAI3") goto ok_gate;
				if (g == "AOI4") goto ok_gate;
				if (g == "OAI4") goto ok_gate;
				if (g == "simple") {
					gate_list.push_back("AND");
					gate_list.push_back("OR");
					gate_list.push_back("XOR");
					gate_list.push_back("MUX");
					goto ok_alias;
				}
				if (g == "cmos2") {
					if (!remove_gates)
						cmos_cost = true;
					gate_list.push_back("NAND");
					gate_list.push_back("NOR");
					goto ok_alias;
				}
				if (g == "cmos3") {
					if (!remove_gates)
						cmos_cost = true;
					gate_list.push_back("NAND");
					gate_list.push_back("NOR");
					gate_list.push_back("AOI3");
					gate_list.push_back("OAI3");
					goto ok_alias;
				}
				if (g == "cmos4") {
					if (!remove_gates)
						cmos_cost = true;
					gate_list.push_back("NAND");
					gate_list.push_back("NOR");
					gate_list.push_back("AOI3");
					gate_list.push_back("OAI3");
					gate_list.push_back("AOI4");
					gate_list.push_back("OAI4");
					goto ok_alias;
				}
				if (g == "cmos") {
					if (!remove_gates)
						cmos_cost = true;
					gate_list.push_back("NAND");
					gate_list.push_back("NOR");
					gate_list.push_back("AOI3");
					gate_list.push_back("OAI3");
					gate_list.push_back("AOI4");
					gate_list.push_back("OAI4");
					gate_list.push_back("NMUX");
					gate_list.push_back("MUX");
					gate_list.push_back("XOR");
					gate_list.push_back("XNOR");
					goto ok_alias;
				}
				if (g == "gates") {
					gate_list.push_back("AND");
					gate_list.push_back("NAND");
					gate_list.push_back("OR");
					gate_list.push_back("NOR");
					gate_list.push_back("XOR");
					gate_list.push_back("XNOR");
					gate_list.push_back("ANDNOT");
					gate_list.push_back("ORNOT");
					goto ok_alias;
				}
				if (g == "aig") {
					gate_list.push_back("AND");
					gate_list.push_back("NAND");
					gate_list.push_back("OR");
					gate_list.push_back("NOR");
					gate_list.push_back("ANDNOT");
					gate_list.push_back("ORNOT");
					goto ok_alias;
				}
				if (g == "all") {
					gate_list.push_back("AND");
					gate_list.push_back("NAND");
					gate_list.push_back("OR");
					gate_list.push_back("NOR");
					gate_list.push_back("XOR");
					gate_list.push_back("XNOR");
					gate_list.push_back("ANDNOT");
					gate_list.push_back("ORNOT");
					gate_list.push_back("AOI3");
					gate_list.push_back("OAI3");
					gate_list.push_back("AOI4");
					gate_list.push_back("OAI4");
					gate_list.push_back("MUX");
					gate_list.push_back("NMUX");
					goto ok_alias;
				}
				if (g_arg_from_cmd)
					cmd_error(args, g_argidx, stringf("Unsupported gate type: %s", g.c_str()));
				else
					log_cmd_error("Unsupported gate type: %s", g.c_str());
			ok_gate:
				gate_list.push_back(g);
			ok_alias:
				for (auto gate : gate_list) {
					if (remove_gates)
						enabled_gates.erase(gate);
					else
						enabled_gates.insert(gate);
				}
			}
		}

		if (!lut_costs.empty() && !(liberty_files.empty() && genlib_files.empty()))
			log_cmd_error("Got -lut and -liberty/-genlib! These two options are exclusive.\n");
		if (!constr_file.empty() && (liberty_files.empty() && genlib_files.empty()))
			log_cmd_error("Got -constr but no -liberty/-genlib!\n");

		if (enabled_gates.empty()) {
			enabled_gates.insert("AND");
			enabled_gates.insert("NAND");
			enabled_gates.insert("OR");
			enabled_gates.insert("NOR");
			enabled_gates.insert("XOR");
			enabled_gates.insert("XNOR");
			enabled_gates.insert("ANDNOT");
			enabled_gates.insert("ORNOT");
			// enabled_gates.insert("AOI3");
			// enabled_gates.insert("OAI3");
			// enabled_gates.insert("AOI4");
			// enabled_gates.insert("OAI4");
			enabled_gates.insert("MUX");
			// enabled_gates.insert("NMUX");
		}


		for (auto mod : design->selected_modules())
		{
			if (mod->processes.size() > 0) {
				log("Skipping module %s as it contains processes.\n", log_id(mod));
				continue;
			}
			assign_map.set(mod);
			initvals.set(&assign_map, mod);

			if (!dff_mode || !clk_str.empty()) {
				abc_module(design, mod, script_file, exe_file, liberty_files, genlib_files, constr_file, cleanup, lut_costs, dff_mode, clk_str, keepff,
<<<<<<< HEAD
						delay_target, sop_inputs, sop_products, lutin_shared, fast_mode, dfl_arg, mod->selected_cells(), show_tempdir, sop_mode, abc_dress, dont_use_cells);
=======
						delay_target, sop_inputs, sop_products, lutin_shared, fast_mode, mod->selected_cells(), show_tempdir, sop_mode, abc_dress, dont_use_cells);
>>>>>>> 00338082
				continue;
			}

			CellTypes ct(design);

			std::vector<RTLIL::Cell*> all_cells = mod->selected_cells();
			pool<RTLIL::Cell*> unassigned_cells(all_cells.begin(), all_cells.end());

			pool<RTLIL::Cell*> expand_queue, next_expand_queue;
			pool<RTLIL::Cell*> expand_queue_up, next_expand_queue_up;
			pool<RTLIL::Cell*> expand_queue_down, next_expand_queue_down;

			//typedef tuple<bool, RTLIL::SigSpec, bool, RTLIL::SigSpec, bool, RTLIL::SigSpec, bool, RTLIL::SigSpec> clkdomain_t;
			dict<clkdomain_t, std::vector<RTLIL::Cell*>> assigned_cells;
			dict<RTLIL::Cell*, clkdomain_t> assigned_cells_reverse;

			dict<RTLIL::Cell*, pool<RTLIL::SigBit>> cell_to_bit, cell_to_bit_up, cell_to_bit_down;
			dict<RTLIL::SigBit, pool<RTLIL::Cell*>> bit_to_cell, bit_to_cell_up, bit_to_cell_down;

			for (auto cell : all_cells)
			{
				clkdomain_t key;

				for (auto &conn : cell->connections())
				for (auto bit : conn.second) {
					bit = assign_map(bit);
					if (bit.wire != nullptr) {
						cell_to_bit[cell].insert(bit);
						bit_to_cell[bit].insert(cell);
						if (ct.cell_input(cell->type, conn.first)) {
							cell_to_bit_up[cell].insert(bit);
							bit_to_cell_down[bit].insert(cell);
						}
						if (ct.cell_output(cell->type, conn.first)) {
							cell_to_bit_down[cell].insert(bit);
							bit_to_cell_up[bit].insert(cell);
						}
					}
				}

				if (!RTLIL::builtin_ff_cell_types().count(cell->type))
					continue;

				FfData ff(&initvals, cell);
				if (!ff.has_clk)
					continue;
				if (ff.has_gclk)
					continue;
				if (ff.has_aload)
					continue;
				if (ff.has_sr)
					continue;
				if (!ff.is_fine)
					continue;
				key = clkdomain_t(
					ff.pol_clk,
					ff.sig_clk,
					ff.has_ce ? ff.pol_ce : true,
					ff.has_ce ? assign_map(ff.sig_ce) : RTLIL::SigSpec(),
					ff.has_arst ? ff.pol_arst : true,
					ff.has_arst ? assign_map(ff.sig_arst) : RTLIL::SigSpec(),
					ff.has_srst ? ff.pol_srst : true,
					ff.has_srst ? assign_map(ff.sig_srst) : RTLIL::SigSpec()
				);

				unassigned_cells.erase(cell);
				expand_queue.insert(cell);
				expand_queue_up.insert(cell);
				expand_queue_down.insert(cell);

				assigned_cells[key].push_back(cell);
				assigned_cells_reverse[cell] = key;
			}

			while (!expand_queue_up.empty() || !expand_queue_down.empty())
			{
				if (!expand_queue_up.empty())
				{
					RTLIL::Cell *cell = *expand_queue_up.begin();
					clkdomain_t key = assigned_cells_reverse.at(cell);
					expand_queue_up.erase(cell);

					for (auto bit : cell_to_bit_up[cell])
					for (auto c : bit_to_cell_up[bit])
						if (unassigned_cells.count(c)) {
							unassigned_cells.erase(c);
							next_expand_queue_up.insert(c);
							assigned_cells[key].push_back(c);
							assigned_cells_reverse[c] = key;
							expand_queue.insert(c);
						}
				}

				if (!expand_queue_down.empty())
				{
					RTLIL::Cell *cell = *expand_queue_down.begin();
					clkdomain_t key = assigned_cells_reverse.at(cell);
					expand_queue_down.erase(cell);

					for (auto bit : cell_to_bit_down[cell])
					for (auto c : bit_to_cell_down[bit])
						if (unassigned_cells.count(c)) {
							unassigned_cells.erase(c);
							next_expand_queue_up.insert(c);
							assigned_cells[key].push_back(c);
							assigned_cells_reverse[c] = key;
							expand_queue.insert(c);
						}
				}

				if (expand_queue_up.empty() && expand_queue_down.empty()) {
					expand_queue_up.swap(next_expand_queue_up);
					expand_queue_down.swap(next_expand_queue_down);
				}
			}

			while (!expand_queue.empty())
			{
				RTLIL::Cell *cell = *expand_queue.begin();
				clkdomain_t key = assigned_cells_reverse.at(cell);
				expand_queue.erase(cell);

				for (auto bit : cell_to_bit.at(cell)) {
					for (auto c : bit_to_cell[bit])
						if (unassigned_cells.count(c)) {
							unassigned_cells.erase(c);
							next_expand_queue.insert(c);
							assigned_cells[key].push_back(c);
							assigned_cells_reverse[c] = key;
						}
					bit_to_cell[bit].clear();
				}

				if (expand_queue.empty())
					expand_queue.swap(next_expand_queue);
			}

			clkdomain_t key(true, RTLIL::SigSpec(), true, RTLIL::SigSpec(), true, RTLIL::SigSpec(), true, RTLIL::SigSpec());
			for (auto cell : unassigned_cells) {
				assigned_cells[key].push_back(cell);
				assigned_cells_reverse[cell] = key;
			}

			log_header(design, "Summary of detected clock domains:\n");

                        int nbPartitions = 0;
		        std::vector<pair<clkdomain_t, std::vector<RTLIL::Cell*>>*> partitions;

			for (auto &it : assigned_cells) {
                                nbPartitions++;
                                partitions.push_back(&it);

				log("  %d cells in clk=%s%s, en=%s%s, arst=%s%s, srst=%s%s\n", GetSize(it.second),
						std::get<0>(it.first) ? "" : "!", log_signal(std::get<1>(it.first)),
						std::get<2>(it.first) ? "" : "!", log_signal(std::get<3>(it.first)),
						std::get<4>(it.first) ? "" : "!", log_signal(std::get<5>(it.first)),
						std::get<6>(it.first) ? "" : "!", log_signal(std::get<7>(it.first)));
                        }
                        log("\n  #logic partitions = %d\n", nbPartitions);

                        // Sort partitions from largest to smallest
                        //
                        std::sort(partitions.begin(), partitions.end(), cmpPartitionSize);

                        int nb = 0;

                        for (std::vector<pair<clkdomain_t, std::vector<RTLIL::Cell*>>*>::iterator itpp = partitions.begin();
                             itpp != partitions.end(); itpp++) {

                           // Based on experiments on big designs having a lot of partitions. Processing the first 200
                           // looks to be acceptable, no need to do more. (ex: rsnoc design)
                           // (Thierry)
                           //
                           if (nb > 200) {
                              break;
                           }

                           // get the pair partition 'it'
                           //
                           pair<clkdomain_t, std::vector<RTLIL::Cell*>>* itp = *itpp;
                           pair<clkdomain_t, std::vector<RTLIL::Cell*>> it = *itp;

			//for (auto &it : assigned_cells) {

#ifndef NO_RAPID_SILICON
		// RapidSilicon [Thierry]
		// Dirty fix to speed-up "abc -dff" call on designs with a lot of clock
		// domain partitions (~ 1000).
		// Designs are like main_loop_synth, cf_rca_16, ..., where hours can be spent in 
		// this loop. 
		// 200 has been chosen because:
		//     - it does not affect Golden suite QoR (100 can affect s38417).
		//     - it reduces significantly time spent in this loop
		//
		// We would need to investigate parallel calls on each "assigned_cells" if
		// feasible.
		//
#if 0
                                if (nb > 200) {
                                  //log("Early exit at 200 iterations\n");
                                  //getchar();
                                  break;
                                }
#endif
                                // watch "b19" with clock_enable_strategy late needing
                                // "abc -dff" with partition equals 122K, so we need a
                                // threshold above 122K.
                                //
#if 0
                                if (GetSize(it.second) > 130000) {
                                  //log("Early exit because too many instances\n");
                                  //getchar();
                                  continue;
                                }
#endif
                                nb++;
#endif

				clk_polarity = std::get<0>(it.first);
				clk_sig = assign_map(std::get<1>(it.first));
				en_polarity = std::get<2>(it.first);
				en_sig = assign_map(std::get<3>(it.first));
				arst_polarity = std::get<4>(it.first);
				arst_sig = assign_map(std::get<5>(it.first));
				srst_polarity = std::get<6>(it.first);
				srst_sig = assign_map(std::get<7>(it.first));
				abc_module(design, mod, script_file, exe_file, liberty_files, genlib_files, constr_file, cleanup, lut_costs, !clk_sig.empty(), "$",
<<<<<<< HEAD
						keepff, delay_target, sop_inputs, sop_products, lutin_shared, fast_mode, dfl_arg, it.second, show_tempdir, sop_mode, abc_dress, dont_use_cells);
=======
						keepff, delay_target, sop_inputs, sop_products, lutin_shared, fast_mode, it.second, show_tempdir, sop_mode, abc_dress, dont_use_cells);
>>>>>>> 00338082
				assign_map.set(mod);
			}
		}

		assign_map.clear();
		signal_list.clear();
		signal_map.clear();
		initvals.clear();
		pi_map.clear();
		po_map.clear();

		log_pop();
	}
} AbcPass;

PRIVATE_NAMESPACE_END<|MERGE_RESOLUTION|>--- conflicted
+++ resolved
@@ -29,7 +29,6 @@
 // Kahn, Arthur B. (1962), "Topological sorting of large networks", Communications of the ACM 5 (11): 558-562, doi:10.1145/368996.369025
 // http://en.wikipedia.org/wiki/Topological_sorting
 
-<<<<<<< HEAD
 #define ABC_COMMAND_LIB "strash; ifraig; scorr; dc2; dretime; strash; &get -n; &dch -f; &nf {D}; &put"
 #define ABC_COMMAND_CTR "strash; ifraig; scorr; dc2; dretime; strash; &get -n; &dch -f; &nf {D}; &put; buffer; upsize {D}; dnsize {D}; stime -p"
 #define ABC_COMMAND_LUT "strash; ifraig; scorr; dc2; dretime; strash; dch -f; if; mfs2"
@@ -52,13 +51,6 @@
 // (ex: good impact on usbuart)
 //
 #define ABC_COMMAND_DFL2 "strash; ifraig -P 1000; scorr -L 5 -M 2 -C 50; dc2; scleanup; strash; &get -n; &dch -f -C 300; &nf -C 32 {D}; &put"
-=======
-#define ABC_COMMAND_LIB "strash; &get -n; &fraig -x; &put; scorr; dc2; dretime; strash; &get -n; &dch -f; &nf {D}; &put"
-#define ABC_COMMAND_CTR "strash; &get -n; &fraig -x; &put; scorr; dc2; dretime; strash; &get -n; &dch -f; &nf {D}; &put; buffer; upsize {D}; dnsize {D}; stime -p"
-#define ABC_COMMAND_LUT "strash; &get -n; &fraig -x; &put; scorr; dc2; dretime; strash; dch -f; if; mfs2"
-#define ABC_COMMAND_SOP "strash; &get -n; &fraig -x; &put; scorr; dc2; dretime; strash; dch -f; cover {I} {P}"
-#define ABC_COMMAND_DFL "strash; &get -n; &fraig -x; &put; scorr; dc2; dretime; strash; &get -n; &dch -f; &nf {D}; &put"
->>>>>>> 00338082
 
 #define ABC_FAST_COMMAND_LIB "strash; dretime; map {D}"
 #define ABC_FAST_COMMAND_CTR "strash; dretime; map {D}; buffer; upsize {D}; dnsize {D}; stime -p"
@@ -746,11 +738,7 @@
 void abc_module(RTLIL::Design *design, RTLIL::Module *current_module, std::string script_file, std::string exe_file,
 		std::vector<std::string> &liberty_files, std::vector<std::string> &genlib_files, std::string constr_file,
 		bool cleanup, vector<int> lut_costs, bool dff_mode, std::string clk_str, bool keepff, std::string delay_target,
-<<<<<<< HEAD
 		std::string sop_inputs, std::string sop_products, std::string lutin_shared, bool fast_mode, std::string dfl_arg,
-=======
-		std::string sop_inputs, std::string sop_products, std::string lutin_shared, bool fast_mode,
->>>>>>> 00338082
 		const std::vector<RTLIL::Cell*> &cells, bool show_tempdir, bool sop_mode, bool abc_dress, std::vector<std::string> &dont_use_cells)
 {
 	module = current_module;
@@ -838,7 +826,6 @@
 	if (dff_mode && clk_sig.empty())
 		log_cmd_error("Clock domain %s not found.\n", clk_str.c_str());
 
-<<<<<<< HEAD
         std::string tempdir_name = proc_program_prefix()+ "yosys-abc-XXXXXX";
         if (!cleanup)
                 tempdir_name = "_tmp_" + tempdir_name;
@@ -846,15 +833,6 @@
                 tempdir_name = get_shared_tmp_dirname() + "/" + tempdir_name;
 
         tempdir_name = make_temp_dir(tempdir_name);
-=======
-	std::string tempdir_name;
-	if (cleanup) 
-		tempdir_name = get_base_tmpdir() + "/";
-	else
-		tempdir_name = "_tmp_";
-	tempdir_name += proc_program_prefix() + "yosys-abc-XXXXXX";
-	tempdir_name = make_temp_dir(tempdir_name);
->>>>>>> 00338082
 	log_header(design, "Extracting gate netlist of module `%s' to `%s/input.blif'..\n",
 			module->name.c_str(), replace_tempdir(tempdir_name, tempdir_name, show_tempdir).c_str());
 
@@ -1232,10 +1210,7 @@
 		}
 
 		buffer = stringf("\"%s\" -s -f %s/abc.script 2>&1", exe_file.c_str(), tempdir_name.c_str());
-<<<<<<< HEAD
 #ifdef NO_RAPID_SILICON		
-=======
->>>>>>> 00338082
 		log("Running ABC command: %s\n", replace_tempdir(buffer, tempdir_name, show_tempdir).c_str());
 #endif
 
@@ -2219,11 +2194,7 @@
 
 			if (!dff_mode || !clk_str.empty()) {
 				abc_module(design, mod, script_file, exe_file, liberty_files, genlib_files, constr_file, cleanup, lut_costs, dff_mode, clk_str, keepff,
-<<<<<<< HEAD
 						delay_target, sop_inputs, sop_products, lutin_shared, fast_mode, dfl_arg, mod->selected_cells(), show_tempdir, sop_mode, abc_dress, dont_use_cells);
-=======
-						delay_target, sop_inputs, sop_products, lutin_shared, fast_mode, mod->selected_cells(), show_tempdir, sop_mode, abc_dress, dont_use_cells);
->>>>>>> 00338082
 				continue;
 			}
 
@@ -2451,11 +2422,7 @@
 				srst_polarity = std::get<6>(it.first);
 				srst_sig = assign_map(std::get<7>(it.first));
 				abc_module(design, mod, script_file, exe_file, liberty_files, genlib_files, constr_file, cleanup, lut_costs, !clk_sig.empty(), "$",
-<<<<<<< HEAD
 						keepff, delay_target, sop_inputs, sop_products, lutin_shared, fast_mode, dfl_arg, it.second, show_tempdir, sop_mode, abc_dress, dont_use_cells);
-=======
-						keepff, delay_target, sop_inputs, sop_products, lutin_shared, fast_mode, it.second, show_tempdir, sop_mode, abc_dress, dont_use_cells);
->>>>>>> 00338082
 				assign_map.set(mod);
 			}
 		}
