/*
 *  yosys -- Yosys Open SYnthesis Suite
 *
 *  Copyright (C) 2012  Claire Xenia Wolf <claire@yosyshq.com>
 *
 *  Permission to use, copy, modify, and/or distribute this software for any
 *  purpose with or without fee is hereby granted, provided that the above
 *  copyright notice and this permission notice appear in all copies.
 *
 *  THE SOFTWARE IS PROVIDED "AS IS" AND THE AUTHOR DISCLAIMS ALL WARRANTIES
 *  WITH REGARD TO THIS SOFTWARE INCLUDING ALL IMPLIED WARRANTIES OF
 *  MERCHANTABILITY AND FITNESS. IN NO EVENT SHALL THE AUTHOR BE LIABLE FOR
 *  ANY SPECIAL, DIRECT, INDIRECT, OR CONSEQUENTIAL DAMAGES OR ANY DAMAGES
 *  WHATSOEVER RESULTING FROM LOSS OF USE, DATA OR PROFITS, WHETHER IN AN
 *  ACTION OF CONTRACT, NEGLIGENCE OR OTHER TORTIOUS ACTION, ARISING OUT OF
 *  OR IN CONNECTION WITH THE USE OR PERFORMANCE OF THIS SOFTWARE.
 *
 */

#include "kernel/register.h"
#include "kernel/sigtools.h"
#include "kernel/celltypes.h"
#include "kernel/utils.h"
#include "kernel/log.h"
#include <stdlib.h>
#include <stdio.h>
#include <algorithm>

USING_YOSYS_NAMESPACE
PRIVATE_NAMESPACE_BEGIN

bool did_something;

void replace_undriven(RTLIL::Module *module, const CellTypes &ct)
{
	SigMap sigmap(module);
	SigPool driven_signals;
	SigPool used_signals;
	SigPool all_signals;

	dict<SigBit, pair<Wire*, State>> initbits;
	//pool<Wire*> revisit_initwires;
	dict<RTLIL::IdString, Wire*> revisit_initwires;

	for (auto cell : module->cells())
	for (auto &conn : cell->connections()) {
		if (!ct.cell_known(cell->type) || ct.cell_output(cell->type, conn.first))
			driven_signals.add(sigmap(conn.second));
		if (!ct.cell_known(cell->type) || ct.cell_input(cell->type, conn.first))
			used_signals.add(sigmap(conn.second));
	}

	for (auto wire : module->wires()) {
		if (wire->attributes.count(ID::init)) {
			SigSpec sig = sigmap(wire);
			Const initval = wire->attributes.at(ID::init);
			for (int i = 0; i < GetSize(initval) && i < GetSize(wire); i++) {
				if (initval[i] == State::S0 || initval[i] == State::S1)
					initbits[sig[i]] = make_pair(wire, initval[i]);
			}
		}
		if (wire->port_input)
			driven_signals.add(sigmap(wire));
		if (wire->port_output || wire->get_bool_attribute(ID::keep))
			used_signals.add(sigmap(wire));
		all_signals.add(sigmap(wire));
	}

	all_signals.del(driven_signals);
	RTLIL::SigSpec undriven_signals = all_signals.export_all();

	for (auto &c : undriven_signals.chunks())
	{
		RTLIL::SigSpec sig = c;

		if (c.wire->name[0] == '$')
			sig = used_signals.extract(sig);
		if (sig.size() == 0)
			continue;

		Const val(RTLIL::State::Sx, GetSize(sig));
		for (int i = 0; i < GetSize(sig); i++) {
			SigBit bit = sigmap(sig[i]);
			auto cursor = initbits.find(bit);
			if (cursor != initbits.end()) {
				//revisit_initwires.insert(cursor->second.first);
				revisit_initwires[(cursor->second.first)->name] = cursor->second.first;
				val[i] = cursor->second.second;
			}
		}

		log_debug("Setting undriven signal in %s to constant: %s = %s\n", log_id(module), log_signal(sig), log_signal(val));
		module->connect(sig, val);
		did_something = true;
	}

	if (!revisit_initwires.empty())
	{
		SigMap sm2(module);

		for (auto p : revisit_initwires) {
                        Wire* wire = p.second;
			SigSpec sig = sm2(wire);
			Const initval = wire->attributes.at(ID::init);
			for (int i = 0; i < GetSize(initval) && i < GetSize(wire); i++) {
				if (SigBit(initval[i]) == sig[i])
					initval[i] = State::Sx;
			}
			if (initval.is_fully_undef()) {
				log_debug("Removing init attribute from %s/%s.\n", log_id(module), log_id(wire));
				wire->attributes.erase(ID::init);
				did_something = true;
			} else if (initval != wire->attributes.at(ID::init)) {
				log_debug("Updating init attribute on %s/%s: %s\n", log_id(module), log_id(wire), log_signal(initval));
				wire->attributes[ID::init] = initval;
				did_something = true;
			}
		}
	}
}

void replace_cell(SigMap &assign_map, RTLIL::Module *module, RTLIL::Cell *cell,
		const std::string &info, IdString out_port, RTLIL::SigSpec out_val)
{
	RTLIL::SigSpec Y = cell->getPort(out_port);
	out_val.extend_u0(Y.size(), false);

	log_debug("Replacing %s cell `%s' (%s) in module `%s' with constant driver `%s = %s'.\n",
			cell->type.c_str(), cell->name.c_str(), info.c_str(),
			module->name.c_str(), log_signal(Y), log_signal(out_val));
	// log_cell(cell);
	assign_map.add(Y, out_val);
	module->connect(Y, out_val);
	module->remove(cell);
	did_something = true;
}

bool group_cell_inputs(RTLIL::Module *module, RTLIL::Cell *cell, bool commutative, SigMap &sigmap, bool keepdc)
{
	IdString b_name = cell->hasPort(ID::B) ? ID::B : ID::A;

	bool a_signed = cell->parameters.at(ID::A_SIGNED).as_bool();
	bool b_signed = cell->parameters.at(b_name.str() + "_SIGNED").as_bool();

	RTLIL::SigSpec sig_a = sigmap(cell->getPort(ID::A));
	RTLIL::SigSpec sig_b = sigmap(cell->getPort(b_name));
	RTLIL::SigSpec sig_y = sigmap(cell->getPort(ID::Y));

	sig_a.extend_u0(sig_y.size(), a_signed);
	sig_b.extend_u0(sig_y.size(), b_signed);

	std::vector<RTLIL::SigBit> bits_a = sig_a, bits_b = sig_b, bits_y = sig_y;

	enum { GRP_DYN, GRP_CONST_A, GRP_CONST_B, GRP_CONST_AB, GRP_N };
	std::map<std::pair<RTLIL::SigBit, RTLIL::SigBit>, std::set<RTLIL::SigBit>> grouped_bits[GRP_N];

	for (int i = 0; i < GetSize(bits_y); i++)
	{
		int group_idx = GRP_DYN;
		RTLIL::SigBit bit_a = bits_a[i], bit_b = bits_b[i];

		if (cell->type == ID($or)) {
			if (bit_a == RTLIL::State::S1 || bit_b == RTLIL::State::S1)
				bit_a = bit_b = RTLIL::State::S1;
		}
		else if (cell->type == ID($and)) {
			if (bit_a == RTLIL::State::S0 || bit_b == RTLIL::State::S0)
				bit_a = bit_b = RTLIL::State::S0;
		}
		else if (!keepdc) {
			if (cell->type == ID($xor)) {
				if (bit_a == bit_b)
					bit_a = bit_b = RTLIL::State::S0;
			}
			else if (cell->type == ID($xnor)) {
				if (bit_a == bit_b)
					bit_a = bit_b = RTLIL::State::S1; // For consistency with gate-level which does $xnor -> $_XOR_ + $_NOT_
			}
		}

		bool def = (bit_a != State::Sx && bit_a != State::Sz && bit_b != State::Sx && bit_b != State::Sz);
		if (def || !keepdc) {
			if (bit_a.wire == NULL && bit_b.wire == NULL)
				group_idx = GRP_CONST_AB;
			else if (bit_a.wire == NULL)
				group_idx = GRP_CONST_A;
			else if (bit_b.wire == NULL && commutative)
				group_idx = GRP_CONST_A, std::swap(bit_a, bit_b);
			else if (bit_b.wire == NULL)
				group_idx = GRP_CONST_B;
		}

		grouped_bits[group_idx][std::pair<RTLIL::SigBit, RTLIL::SigBit>(bit_a, bit_b)].insert(bits_y[i]);
	}

	for (int i = 0; i < GRP_N; i++)
		if (GetSize(grouped_bits[i]) == GetSize(bits_y))
			return false;

	log_debug("Replacing %s cell `%s' in module `%s' with cells using grouped bits:\n",
			log_id(cell->type), log_id(cell), log_id(module));

	for (int i = 0; i < GRP_N; i++)
	{
		if (grouped_bits[i].empty())
			continue;

		RTLIL::SigSpec new_y = module->addWire(NEW_ID, GetSize(grouped_bits[i]));
		RTLIL::SigSpec new_a, new_b;
		RTLIL::SigSig new_conn;

		for (auto &it : grouped_bits[i]) {
			for (auto &bit : it.second) {
				new_conn.first.append(bit);
				new_conn.second.append(new_y[new_a.size()]);
			}
			new_a.append(it.first.first);
			new_b.append(it.first.second);
		}

		if (cell->type.in(ID($and), ID($or)) && i == GRP_CONST_A) {
			if (!keepdc) {
				if (cell->type == ID($and))
					new_a.replace(dict<SigBit,SigBit>{{State::Sx, State::S0}, {State::Sz, State::S0}}, &new_b);
				else if (cell->type == ID($or))
					new_a.replace(dict<SigBit,SigBit>{{State::Sx, State::S1}, {State::Sz, State::S1}}, &new_b);
				else log_abort();
			}
			log_debug("  Direct Connection: %s (%s with %s)\n", log_signal(new_b), log_id(cell->type), log_signal(new_a));
			module->connect(new_y, new_b);
			module->connect(new_conn);
			continue;
		}

		if (cell->type.in(ID($xor), ID($xnor)) && i == GRP_CONST_A) {
			SigSpec undef_a, undef_y, undef_b;
			SigSpec def_y, def_a, def_b;
			for (int i = 0; i < GetSize(new_y); i++) {
				bool undef = new_a[i] == State::Sx || new_a[i] == State::Sz;
				if (!keepdc && (undef || new_a[i] == new_b[i])) {
					undef_a.append(new_a[i]);
					if (cell->type == ID($xor))
						undef_b.append(State::S0);
					// For consistency since simplemap does $xnor -> $_XOR_ + $_NOT_
					else if (cell->type == ID($xnor))
						undef_b.append(State::S1);
					else log_abort();
					undef_y.append(new_y[i]);
				}
				else if (new_a[i] == State::S0 || new_a[i] == State::S1) {
					undef_a.append(new_a[i]);
					if (cell->type == ID($xor))
						undef_b.append(new_a[i] == State::S1 ? module->Not(NEW_ID, new_b[i]).as_bit() : new_b[i]);
					else if (cell->type == ID($xnor))
						undef_b.append(new_a[i] == State::S1 ? new_b[i] : module->Not(NEW_ID, new_b[i]).as_bit());
					else log_abort();
					undef_y.append(new_y[i]);
				}
				else {
					def_a.append(new_a[i]);
					def_b.append(new_b[i]);
					def_y.append(new_y[i]);
				}
			}
			if (!undef_y.empty()) {
				log_debug("  Direct Connection: %s (%s with %s)\n", log_signal(undef_b), log_id(cell->type), log_signal(undef_a));
				module->connect(undef_y, undef_b);
				if (def_y.empty()) {
					module->connect(new_conn);
					continue;
				}
			}
			new_a = std::move(def_a);
			new_b = std::move(def_b);
			new_y = std::move(def_y);
		}


		RTLIL::Cell *c = module->addCell(NEW_ID, cell->type);

		c->setPort(ID::A, new_a);
		c->parameters[ID::A_WIDTH] = new_a.size();
		c->parameters[ID::A_SIGNED] = false;

		if (b_name == ID::B) {
			c->setPort(ID::B, new_b);
			c->parameters[ID::B_WIDTH] = new_b.size();
			c->parameters[ID::B_SIGNED] = false;
		}

		c->setPort(ID::Y, new_y);
		c->parameters[ID::Y_WIDTH] = GetSize(new_y);
		c->check();

		module->connect(new_conn);

		log_debug("  New cell `%s': A=%s", log_id(c), log_signal(new_a));
		if (b_name == ID::B)
			log_debug(", B=%s", log_signal(new_b));
		log_debug("\n");
	}

	cover_list("opt.opt_expr.fine.group", "$not", "$pos", "$and", "$or", "$xor", "$xnor", cell->type.str());

	module->remove(cell);
	did_something = true;
	return true;
}

void handle_polarity_inv(Cell *cell, IdString port, IdString param, const SigMap &assign_map, const dict<RTLIL::SigSpec, RTLIL::SigSpec> &invert_map)
{
	SigSpec sig = assign_map(cell->getPort(port));
	if (invert_map.count(sig)) {
		log_debug("Inverting %s of %s cell `%s' in module `%s': %s -> %s\n",
				log_id(port), log_id(cell->type), log_id(cell), log_id(cell->module),
				log_signal(sig), log_signal(invert_map.at(sig)));
		cell->setPort(port, (invert_map.at(sig)));
		cell->setParam(param, !cell->getParam(param).as_bool());
	}
}

void handle_clkpol_celltype_swap(Cell *cell, string type1, string type2, IdString port, const SigMap &assign_map, const dict<RTLIL::SigSpec, RTLIL::SigSpec> &invert_map)
{
	log_assert(GetSize(type1) == GetSize(type2));
	string cell_type = cell->type.str();

	if (GetSize(type1) != GetSize(cell_type))
		return;

	for (int i = 0; i < GetSize(type1); i++) {
		log_assert((type1[i] == '?') == (type2[i] == '?'));
		if (type1[i] == '?') {
			if (cell_type[i] != '0' && cell_type[i] != '1' && cell_type[i] != 'N' && cell_type[i] != 'P')
				return;
			type1[i] = cell_type[i];
			type2[i] = cell_type[i];
		}
	}

	if (cell->type.in(type1, type2)) {
		SigSpec sig = assign_map(cell->getPort(port));
		if (invert_map.count(sig)) {
			log_debug("Inverting %s of %s cell `%s' in module `%s': %s -> %s\n",
					log_id(port), log_id(cell->type), log_id(cell), log_id(cell->module),
					log_signal(sig), log_signal(invert_map.at(sig)));
			cell->setPort(port, (invert_map.at(sig)));
			cell->type = cell->type == type1 ? type2 : type1;
		}
	}
}

bool is_one_or_minus_one(const Const &value, bool is_signed, bool &is_negative)
{
	bool all_bits_one = true;
	bool last_bit_one = true;

	if (GetSize(value.bits) < 1)
		return false;

	if (GetSize(value.bits) == 1) {
		if (value.bits[0] != State::S1)
			return false;
		if (is_signed)
			is_negative = true;
		return true;
	}

	for (int i = 0; i < GetSize(value.bits); i++) {
		if (value.bits[i] != State::S1)
			all_bits_one = false;
		if (value.bits[i] != (i ? State::S0 : State::S1))
			last_bit_one = false;
	}

	if (all_bits_one && is_signed) {
		is_negative = true;
		return true;
	}

	return last_bit_one;
}

int get_highest_hot_index(RTLIL::SigSpec signal)
{
	for (int i = GetSize(signal) - 1; i >= 0; i--)
	{
		if (signal[i] == RTLIL::State::S0)
			continue;

		if (signal[i] == RTLIL::State::S1)
			return i;

		break;
	}

	return -1;
}

void remove_mul_param(RTLIL::Cell *cell){
	cell->parameters.erase(ID::DSP_CLK);
	cell->parameters.erase(ID::DSP_RST);
	cell->parameters.erase(ID::DSP_RST_POL);
	cell->parameters.erase(ID::REG_OUT);
}

void replace_const_cells(RTLIL::Design *design, RTLIL::Module *module, bool consume_x, bool mux_undef, bool mux_bool, bool do_fine, bool keepdc, bool noclkinv)
{
	SigMap assign_map(module);
	dict<RTLIL::SigSpec, RTLIL::SigSpec> invert_map;

<<<<<<< HEAD
	TopoSort<RTLIL::Cell*, RTLIL::IdString::compare_ptr_by_name<RTLIL::Cell>> cells;
	dict<RTLIL::IdString, Cell*> dcells;

	dict<RTLIL::Cell*, std::set<RTLIL::SigBit>> cell_to_inbit;

	dict<RTLIL::SigBit, std::set<RTLIL::Cell*>> outbit_to_cell;

	for (auto cell : module->cells())
=======
	for (auto cell : module->cells()) {
>>>>>>> 80ba43d2
		if (design->selected(module, cell) && cell->type[0] == '$') {
			if (cell->type.in(ID($_NOT_), ID($not), ID($logic_not)) &&
					GetSize(cell->getPort(ID::A)) == 1 && GetSize(cell->getPort(ID::Y)) == 1)
				invert_map[assign_map(cell->getPort(ID::Y))] = assign_map(cell->getPort(ID::A));
			if (cell->type.in(ID($mux), ID($_MUX_)) &&
					cell->getPort(ID::A) == SigSpec(State::S1) && cell->getPort(ID::B) == SigSpec(State::S0))
				invert_map[assign_map(cell->getPort(ID::Y))] = assign_map(cell->getPort(ID::S));
<<<<<<< HEAD
			if (ct_combinational.cell_known(cell->type))
				for (auto &conn : cell->connections()) {
					RTLIL::SigSpec sig = assign_map(conn.second);
					sig.remove_const();
					if (ct_combinational.cell_input(cell->type, conn.first))
						cell_to_inbit[cell].insert(sig.begin(), sig.end());
					if (ct_combinational.cell_output(cell->type, conn.first))
						for (auto &bit : sig)
							outbit_to_cell[bit].insert(cell);
				}
                        cells.node(cell);
                        dcells[cell->name] = cell;
=======
>>>>>>> 80ba43d2
		}
	}

	CellTypes ct_memcells;
	ct_memcells.setup_stdcells_mem();

<<<<<<< HEAD
	//cells.sort();

	//for (auto cell : cells.sorted)
	for (auto p : dcells)
	{
          Cell* cell = p.second;
#define ACTION_DO(_p_, _s_) do { cover("opt.opt_expr.action_" S__LINE__); replace_cell(assign_map, module, cell, input.as_string(), _p_, _s_); goto next_cell; } while (0)
#define ACTION_DO_Y(_v_) ACTION_DO(ID::Y, RTLIL::SigSpec(RTLIL::State::S ## _v_))
=======
	if (!noclkinv)
	for (auto cell : module->cells())
	if (design->selected(module, cell)) {
		if (cell->type.in(ID($dff), ID($dffe), ID($dffsr), ID($dffsre), ID($adff), ID($adffe), ID($aldff), ID($aldffe), ID($sdff), ID($sdffe), ID($sdffce), ID($fsm), ID($memrd), ID($memrd_v2), ID($memwr), ID($memwr_v2)))
			handle_polarity_inv(cell, ID::CLK, ID::CLK_POLARITY, assign_map, invert_map);

		if (cell->type.in(ID($sr), ID($dffsr), ID($dffsre), ID($dlatchsr))) {
			handle_polarity_inv(cell, ID::SET, ID::SET_POLARITY, assign_map, invert_map);
			handle_polarity_inv(cell, ID::CLR, ID::CLR_POLARITY, assign_map, invert_map);
		}
>>>>>>> 80ba43d2

		if (cell->type.in(ID($adff), ID($adffe), ID($adlatch)))
			handle_polarity_inv(cell, ID::ARST, ID::ARST_POLARITY, assign_map, invert_map);

		if (cell->type.in(ID($aldff), ID($aldffe)))
			handle_polarity_inv(cell, ID::ALOAD, ID::ALOAD_POLARITY, assign_map, invert_map);

		if (cell->type.in(ID($sdff), ID($sdffe), ID($sdffce)))
			handle_polarity_inv(cell, ID::SRST, ID::SRST_POLARITY, assign_map, invert_map);

		if (cell->type.in(ID($dffe), ID($adffe), ID($aldffe), ID($sdffe), ID($sdffce), ID($dffsre), ID($dlatch), ID($adlatch), ID($dlatchsr)))
			handle_polarity_inv(cell, ID::EN, ID::EN_POLARITY, assign_map, invert_map);

		if (!ct_memcells.cell_known(cell->type))
			continue;

		handle_clkpol_celltype_swap(cell, "$_SR_N?_", "$_SR_P?_", ID::S, assign_map, invert_map);
		handle_clkpol_celltype_swap(cell, "$_SR_?N_", "$_SR_?P_", ID::R, assign_map, invert_map);

		handle_clkpol_celltype_swap(cell, "$_DFF_N_", "$_DFF_P_", ID::C, assign_map, invert_map);

		handle_clkpol_celltype_swap(cell, "$_DFFE_N?_", "$_DFFE_P?_", ID::C, assign_map, invert_map);
		handle_clkpol_celltype_swap(cell, "$_DFFE_?N_", "$_DFFE_?P_", ID::E, assign_map, invert_map);

		handle_clkpol_celltype_swap(cell, "$_DFF_N??_", "$_DFF_P??_", ID::C, assign_map, invert_map);
		handle_clkpol_celltype_swap(cell, "$_DFF_?N?_", "$_DFF_?P?_", ID::R, assign_map, invert_map);

		handle_clkpol_celltype_swap(cell, "$_DFFE_N???_", "$_DFFE_P???_", ID::C, assign_map, invert_map);
		handle_clkpol_celltype_swap(cell, "$_DFFE_?N??_", "$_DFFE_?P??_", ID::R, assign_map, invert_map);
		handle_clkpol_celltype_swap(cell, "$_DFFE_???N_", "$_DFFE_???P_", ID::E, assign_map, invert_map);

		handle_clkpol_celltype_swap(cell, "$_SDFF_N??_", "$_SDFF_P??_", ID::C, assign_map, invert_map);
		handle_clkpol_celltype_swap(cell, "$_SDFF_?N?_", "$_SDFF_?P?_", ID::R, assign_map, invert_map);

		handle_clkpol_celltype_swap(cell, "$_SDFFE_N???_", "$_SDFFE_P???_", ID::C, assign_map, invert_map);
		handle_clkpol_celltype_swap(cell, "$_SDFFE_?N??_", "$_SDFFE_?P??_", ID::R, assign_map, invert_map);
		handle_clkpol_celltype_swap(cell, "$_SDFFE_???N_", "$_SDFFE_???P_", ID::E, assign_map, invert_map);

		handle_clkpol_celltype_swap(cell, "$_SDFFCE_N???_", "$_SDFFCE_P???_", ID::C, assign_map, invert_map);
		handle_clkpol_celltype_swap(cell, "$_SDFFCE_?N??_", "$_SDFFCE_?P??_", ID::R, assign_map, invert_map);
		handle_clkpol_celltype_swap(cell, "$_SDFFCE_???N_", "$_SDFFCE_???P_", ID::E, assign_map, invert_map);

		handle_clkpol_celltype_swap(cell, "$_ALDFF_N?_", "$_ALDFF_P?_", ID::C, assign_map, invert_map);
		handle_clkpol_celltype_swap(cell, "$_ALDFF_?N_", "$_ALDFF_?P_", ID::L, assign_map, invert_map);

		handle_clkpol_celltype_swap(cell, "$_ALDFFE_N??_", "$_ALDFFE_P??_", ID::C, assign_map, invert_map);
		handle_clkpol_celltype_swap(cell, "$_ALDFFE_?N?_", "$_ALDFFE_?P?_", ID::L, assign_map, invert_map);
		handle_clkpol_celltype_swap(cell, "$_ALDFFE_??N_", "$_ALDFFE_??P_", ID::E, assign_map, invert_map);

		handle_clkpol_celltype_swap(cell, "$_DFFSR_N??_", "$_DFFSR_P??_", ID::C, assign_map, invert_map);
		handle_clkpol_celltype_swap(cell, "$_DFFSR_?N?_", "$_DFFSR_?P?_", ID::S, assign_map, invert_map);
		handle_clkpol_celltype_swap(cell, "$_DFFSR_??N_", "$_DFFSR_??P_", ID::R, assign_map, invert_map);

		handle_clkpol_celltype_swap(cell, "$_DFFSRE_N???_", "$_DFFSRE_P???_", ID::C, assign_map, invert_map);
		handle_clkpol_celltype_swap(cell, "$_DFFSRE_?N??_", "$_DFFSRE_?P??_", ID::S, assign_map, invert_map);
		handle_clkpol_celltype_swap(cell, "$_DFFSRE_??N?_", "$_DFFSRE_??P?_", ID::R, assign_map, invert_map);
		handle_clkpol_celltype_swap(cell, "$_DFFSRE_???N_", "$_DFFSRE_???P_", ID::E, assign_map, invert_map);

		handle_clkpol_celltype_swap(cell, "$_DLATCH_N_", "$_DLATCH_P_", ID::E, assign_map, invert_map);

		handle_clkpol_celltype_swap(cell, "$_DLATCH_N??_", "$_DLATCH_P??_", ID::E, assign_map, invert_map);
		handle_clkpol_celltype_swap(cell, "$_DLATCH_?N?_", "$_DLATCH_?P?_", ID::R, assign_map, invert_map);

		handle_clkpol_celltype_swap(cell, "$_DLATCHSR_N??_", "$_DLATCHSR_P??_", ID::E, assign_map, invert_map);
		handle_clkpol_celltype_swap(cell, "$_DLATCHSR_?N?_", "$_DLATCHSR_?P?_", ID::S, assign_map, invert_map);
		handle_clkpol_celltype_swap(cell, "$_DLATCHSR_??N_", "$_DLATCHSR_??P_", ID::R, assign_map, invert_map);	
	}

	TopoSort<RTLIL::Cell*, RTLIL::IdString::compare_ptr_by_name<RTLIL::Cell>> cells;
	dict<RTLIL::SigBit, Cell*> outbit_to_cell;

	for (auto cell : module->cells())
	if (design->selected(module, cell) && yosys_celltypes.cell_evaluable(cell->type)) {
		for (auto &conn : cell->connections())
		if (yosys_celltypes.cell_output(cell->type, conn.first))
		for (auto bit : assign_map(conn.second))
			outbit_to_cell[bit] = cell;
		cells.node(cell);
	}

	for (auto cell : module->cells())
	if (design->selected(module, cell) && yosys_celltypes.cell_evaluable(cell->type)) {
		const int r_index = cells.node(cell);
		for (auto &conn : cell->connections())
		if (yosys_celltypes.cell_input(cell->type, conn.first))
		for (auto bit : assign_map(conn.second))
		if (outbit_to_cell.count(bit))
			cells.edge(cells.node(outbit_to_cell.at(bit)), r_index);
	}

	if (!cells.sort()) {
		// There might be a combinational loop, or there might be constants on the output of cells. 'check' may find out more.
		// ...unless this is a coarse-grained cell loop, but not a bit loop, in which case it won't, and all is good.
		log("Couldn't topologically sort cells, optimizing module %s may take a longer time.\n", log_id(module));
	}

	for (auto cell : cells.sorted)
	{
#define ACTION_DO(_p_, _s_) do { cover("opt.opt_expr.action_" S__LINE__); replace_cell(assign_map, module, cell, input.as_string(), _p_, _s_); goto next_cell; } while (0)
#define ACTION_DO_Y(_v_) ACTION_DO(ID::Y, RTLIL::SigSpec(RTLIL::State::S ## _v_))

		bool detect_const_and = false;
		bool detect_const_or = false;

		if (cell->type.in(ID($reduce_and), ID($_AND_)))
			detect_const_and = true;

		if (cell->type.in(ID($and), ID($logic_and)) && GetSize(cell->getPort(ID::A)) == 1 && GetSize(cell->getPort(ID::B)) == 1 && !cell->getParam(ID::A_SIGNED).as_bool())
			detect_const_and = true;

		if (cell->type.in(ID($reduce_or), ID($reduce_bool), ID($_OR_)))
			detect_const_or = true;

		if (cell->type.in(ID($or), ID($logic_or)) && GetSize(cell->getPort(ID::A)) == 1 && GetSize(cell->getPort(ID::B)) == 1 && !cell->getParam(ID::A_SIGNED).as_bool())
			detect_const_or = true;

		if (detect_const_and || detect_const_or)
		{
			pool<SigBit> input_bits = assign_map(cell->getPort(ID::A)).to_sigbit_pool();
			bool found_zero = false, found_one = false, found_undef = false, found_inv = false, many_conconst = false;
			SigBit non_const_input = State::Sm;

			if (cell->hasPort(ID::B)) {
				vector<SigBit> more_bits = assign_map(cell->getPort(ID::B)).to_sigbit_vector();
				input_bits.insert(more_bits.begin(), more_bits.end());
			}

			for (auto bit : input_bits) {
				if (bit.wire) {
					if (invert_map.count(bit) && input_bits.count(invert_map.at(bit)))
						found_inv = true;
					if (non_const_input != State::Sm)
						many_conconst = true;
					non_const_input = many_conconst ? State::Sm : bit;
				} else {
					if (bit == State::S0)
						found_zero = true;
					else if (bit == State::S1)
						found_one = true;
					else
						found_undef = true;
				}
			}

			if (detect_const_and && (found_zero || found_inv || (found_undef && consume_x))) {
				cover("opt.opt_expr.const_and");
				replace_cell(assign_map, module, cell, "const_and", ID::Y, RTLIL::State::S0);
				goto next_cell;
			}

			if (detect_const_or && (found_one || found_inv || (found_undef && consume_x))) {
				cover("opt.opt_expr.const_or");
				replace_cell(assign_map, module, cell, "const_or", ID::Y, RTLIL::State::S1);
				goto next_cell;
			}

			if (non_const_input != State::Sm && !found_undef) {
				cover("opt.opt_expr.and_or_buffer");
				replace_cell(assign_map, module, cell, "and_or_buffer", ID::Y, non_const_input);
				goto next_cell;
			}
		}

		if (cell->type.in(ID($_XOR_), ID($_XNOR_)) || (cell->type.in(ID($xor), ID($xnor)) && GetSize(cell->getPort(ID::A)) == 1 && GetSize(cell->getPort(ID::B)) == 1 && !cell->getParam(ID::A_SIGNED).as_bool()))
		{
			SigBit sig_a = assign_map(cell->getPort(ID::A));
			SigBit sig_b = assign_map(cell->getPort(ID::B));
			if (!keepdc && (sig_a == sig_b || sig_a == State::Sx || sig_a == State::Sz || sig_b == State::Sx || sig_b == State::Sz)) {
				if (cell->type.in(ID($xor), ID($_XOR_))) {
					cover("opt.opt_expr.const_xor");
					replace_cell(assign_map, module, cell, "const_xor", ID::Y, RTLIL::State::S0);
					goto next_cell;
				}
				if (cell->type.in(ID($xnor), ID($_XNOR_))) {
					cover("opt.opt_expr.const_xnor");
					// For consistency since simplemap does $xnor -> $_XOR_ + $_NOT_
					int width = GetSize(cell->getPort(ID::Y));
					replace_cell(assign_map, module, cell, "const_xnor", ID::Y, SigSpec(RTLIL::State::S1, width));
					goto next_cell;
				}
				log_abort();
			}

			if (!sig_a.wire)
				std::swap(sig_a, sig_b);
			if (sig_b == State::S0 || sig_b == State::S1) {
				if (cell->type.in(ID($xor), ID($_XOR_))) {
					cover("opt.opt_expr.xor_buffer");
					SigSpec sig_y;
					if (cell->type == ID($xor))
						sig_y = (sig_b == State::S1 ? module->Not(NEW_ID, sig_a).as_bit() : sig_a);
					else if (cell->type == ID($_XOR_))
						sig_y = (sig_b == State::S1 ? module->NotGate(NEW_ID, sig_a) : sig_a);
					else log_abort();
					replace_cell(assign_map, module, cell, "xor_buffer", ID::Y, sig_y);
					goto next_cell;
				}
				if (cell->type.in(ID($xnor), ID($_XNOR_))) {
					cover("opt.opt_expr.xnor_buffer");
					SigSpec sig_y;
					if (cell->type == ID($xnor)) {
						sig_y = (sig_b == State::S1 ? sig_a : module->Not(NEW_ID, sig_a).as_bit());
						int width = cell->getParam(ID::Y_WIDTH).as_int();
						sig_y.append(RTLIL::Const(State::S1, width-1));
					}
					else if (cell->type == ID($_XNOR_))
						sig_y = (sig_b == State::S1 ? sig_a : module->NotGate(NEW_ID, sig_a));
					else log_abort();
					replace_cell(assign_map, module, cell, "xnor_buffer", ID::Y, sig_y);
					goto next_cell;
				}
				log_abort();
			}
		}

		if (cell->type.in(ID($reduce_and), ID($reduce_or), ID($reduce_bool), ID($reduce_xor), ID($reduce_xnor), ID($neg)) &&
				GetSize(cell->getPort(ID::A)) == 1 && GetSize(cell->getPort(ID::Y)) == 1)
		{
			if (cell->type == ID($reduce_xnor)) {
				cover("opt.opt_expr.reduce_xnor_not");
				log_debug("Replacing %s cell `%s' in module `%s' with $not cell.\n",
						log_id(cell->type), log_id(cell->name), log_id(module));
				cell->type = ID($not);
				did_something = true;
			} else {
				cover("opt.opt_expr.unary_buffer");
				replace_cell(assign_map, module, cell, "unary_buffer", ID::Y, cell->getPort(ID::A));
			}
			goto next_cell;
		}

		if (cell->type.in(ID($and), ID($or), ID($xor), ID($xnor)))
		{
			RTLIL::SigSpec sig_a = assign_map(cell->getPort(ID::A));
			RTLIL::SigSpec sig_b = assign_map(cell->getPort(ID::B));

			bool a_fully_const = (sig_a.is_fully_const() && (!keepdc || !sig_a.is_fully_undef()));
			bool b_fully_const = (sig_b.is_fully_const() && (!keepdc || !sig_b.is_fully_undef()));

			if (a_fully_const != b_fully_const)
			{
				cover("opt.opt_expr.bitwise_logic_one_const");
				log_debug("Replacing %s cell `%s' in module `%s' having one fully constant input\n",
						log_id(cell->type), log_id(cell->name), log_id(module));
				RTLIL::SigSpec sig_y = assign_map(cell->getPort(ID::Y));

				int width = GetSize(cell->getPort(ID::Y));

				sig_a.extend_u0(width, cell->getParam(ID::A_SIGNED).as_bool());
				sig_b.extend_u0(width, cell->getParam(ID::B_SIGNED).as_bool());

				if (!a_fully_const)
					std::swap(sig_a, sig_b);

				RTLIL::SigSpec b_group_0, b_group_1, b_group_x;
				RTLIL::SigSpec y_group_0, y_group_1, y_group_x;

				for (int i = 0; i < width; i++) {
					auto bit_a = sig_a[i].data;
					if (bit_a == State::S0) b_group_0.append(sig_b[i]), y_group_0.append(sig_y[i]);
					if (bit_a == State::S1) b_group_1.append(sig_b[i]), y_group_1.append(sig_y[i]);
					if (bit_a == State::Sx) b_group_x.append(sig_b[i]), y_group_x.append(sig_y[i]);
				}

				if (cell->type == ID($xnor)) {
					std::swap(b_group_0, b_group_1);
					std::swap(y_group_0, y_group_1);
				}

				RTLIL::SigSpec y_new_0, y_new_1, y_new_x;

				if (cell->type == ID($and)) {
					if (!y_group_0.empty()) y_new_0 = Const(State::S0, GetSize(y_group_0));
					if (!y_group_1.empty()) y_new_1 = b_group_1;
					if (!y_group_x.empty()) {
						if (keepdc)
							y_new_x = module->And(NEW_ID, Const(State::Sx, GetSize(y_group_x)), b_group_x);
						else
							y_new_x = Const(State::S0, GetSize(y_group_x));
					}
				} else if (cell->type == ID($or)) {
					if (!y_group_0.empty()) y_new_0 = b_group_0;
					if (!y_group_1.empty()) y_new_1 = Const(State::S1, GetSize(y_group_1));
					if (!y_group_x.empty()) {
						if (keepdc)
							y_new_x = module->Or(NEW_ID, Const(State::Sx, GetSize(y_group_x)), b_group_x);
						else
							y_new_x = Const(State::S1, GetSize(y_group_x));
					}
				} else if (cell->type.in(ID($xor), ID($xnor))) {
					if (!y_group_0.empty()) y_new_0 = b_group_0;
					if (!y_group_1.empty()) y_new_1 = module->Not(NEW_ID, b_group_1);
					if (!y_group_x.empty()) {
						if (keepdc)
							y_new_x = module->Xor(NEW_ID, Const(State::Sx, GetSize(y_group_x)), b_group_x);
						else // This should be fine even with keepdc, but opt_expr_xor.ys wants to keep the xor
							y_new_x = Const(State::Sx, GetSize(y_group_x));
					}
				} else {
					log_abort();
				}

				assign_map.add(y_group_0, y_new_0); module->connect(y_group_0, y_new_0);
				assign_map.add(y_group_1, y_new_1); module->connect(y_group_1, y_new_1);
				assign_map.add(y_group_x, y_new_x); module->connect(y_group_x, y_new_x);

				module->remove(cell);
				did_something = true;
				goto next_cell;
			}
		}

		if (cell->type == ID($bwmux))
		{
			RTLIL::SigSpec sig_a = assign_map(cell->getPort(ID::A));
			RTLIL::SigSpec sig_b = assign_map(cell->getPort(ID::B));
			RTLIL::SigSpec sig_s = assign_map(cell->getPort(ID::S));
			RTLIL::SigSpec sig_y = assign_map(cell->getPort(ID::Y));
			int width = GetSize(cell->getPort(ID::Y));

			if (sig_s.is_fully_def())
			{
				RTLIL::SigSpec a_group_0, b_group_1;
				RTLIL::SigSpec y_group_0, y_group_1;
				for (int i = 0; i < width; i++) {
					if (sig_s[i].data == State::S1)
						y_group_1.append(sig_y[i]), b_group_1.append(sig_b[i]);
					else
						y_group_0.append(sig_y[i]), a_group_0.append(sig_a[i]);
				}

				assign_map.add(y_group_0, a_group_0); module->connect(y_group_0, a_group_0);
				assign_map.add(y_group_1, b_group_1); module->connect(y_group_1, b_group_1);

				module->remove(cell);
				did_something = true;
				goto next_cell;
			}
			else if (sig_a.is_fully_def() || sig_b.is_fully_def())
			{
				bool flip = !sig_a.is_fully_def();
				if (flip)
					std::swap(sig_a, sig_b);

				RTLIL::SigSpec b_group_0, b_group_1;
				RTLIL::SigSpec s_group_0, s_group_1;
				RTLIL::SigSpec y_group_0, y_group_1;
				for (int i = 0; i < width; i++) {
					if (sig_a[i].data == State::S1)
						y_group_1.append(sig_y[i]), b_group_1.append(sig_b[i]), s_group_1.append(sig_s[i]);
					else
						y_group_0.append(sig_y[i]), b_group_0.append(sig_b[i]), s_group_0.append(sig_s[i]);
				}

				RTLIL::SigSpec y_new_0, y_new_1;

				if (flip) {
					if (!y_group_0.empty()) y_new_0 = module->And(NEW_ID, b_group_0, module->Not(NEW_ID, s_group_0));
					if (!y_group_1.empty()) y_new_1 = module->Or(NEW_ID, b_group_1, s_group_1);
				} else {
					if (!y_group_0.empty()) y_new_0 = module->And(NEW_ID, b_group_0, s_group_0);
					if (!y_group_1.empty()) y_new_1 = module->Or(NEW_ID, b_group_1, module->Not(NEW_ID, s_group_1));
				}

				module->connect(y_group_0, y_new_0);
				module->connect(y_group_1, y_new_1);

				module->remove(cell);
				did_something = true;
				goto next_cell;
			}
		}

		if (do_fine)
		{
			if (cell->type.in(ID($not), ID($pos), ID($and), ID($or), ID($xor), ID($xnor)))
				if (group_cell_inputs(module, cell, true, assign_map, keepdc))
					goto next_cell;

			if (cell->type.in(ID($logic_not), ID($logic_and), ID($logic_or), ID($reduce_or), ID($reduce_and), ID($reduce_bool)))
			{
				SigBit neutral_bit = cell->type == ID($reduce_and) ? State::S1 : State::S0;

				RTLIL::SigSpec sig_a = assign_map(cell->getPort(ID::A));
				RTLIL::SigSpec new_sig_a;

				for (auto bit : sig_a)
					if (bit != neutral_bit) new_sig_a.append(bit);

				if (GetSize(new_sig_a) == 0)
					new_sig_a.append(neutral_bit);

				if (GetSize(new_sig_a) < GetSize(sig_a)) {
					cover_list("opt.opt_expr.fine.neutral_A", "$logic_not", "$logic_and", "$logic_or", "$reduce_or", "$reduce_and", "$reduce_bool", cell->type.str());
					log_debug("Replacing port A of %s cell `%s' in module `%s' with shorter expression: %s -> %s\n",
							cell->type.c_str(), cell->name.c_str(), module->name.c_str(), log_signal(sig_a), log_signal(new_sig_a));
					cell->setPort(ID::A, new_sig_a);
					cell->parameters.at(ID::A_WIDTH) = GetSize(new_sig_a);
					did_something = true;
				}
			}

			if (cell->type.in(ID($logic_and), ID($logic_or)))
			{
				SigBit neutral_bit = State::S0;

				RTLIL::SigSpec sig_b = assign_map(cell->getPort(ID::B));
				RTLIL::SigSpec new_sig_b;

				for (auto bit : sig_b)
					if (bit != neutral_bit) new_sig_b.append(bit);

				if (GetSize(new_sig_b) == 0)
					new_sig_b.append(neutral_bit);

				if (GetSize(new_sig_b) < GetSize(sig_b)) {
					cover_list("opt.opt_expr.fine.neutral_B", "$logic_and", "$logic_or", cell->type.str());
					log_debug("Replacing port B of %s cell `%s' in module `%s' with shorter expression: %s -> %s\n",
							cell->type.c_str(), cell->name.c_str(), module->name.c_str(), log_signal(sig_b), log_signal(new_sig_b));
					cell->setPort(ID::B, new_sig_b);
					cell->parameters.at(ID::B_WIDTH) = GetSize(new_sig_b);
					did_something = true;
				}
			}

			if (cell->type == ID($reduce_and))
			{
				RTLIL::SigSpec sig_a = assign_map(cell->getPort(ID::A));

				RTLIL::State new_a = RTLIL::State::S1;
				for (auto &bit : sig_a.to_sigbit_vector())
					if (bit == RTLIL::State::Sx) {
						if (new_a == RTLIL::State::S1)
							new_a = RTLIL::State::Sx;
					} else if (bit == RTLIL::State::S0) {
						new_a = RTLIL::State::S0;
						break;
					} else if (bit.wire != NULL) {
						new_a = RTLIL::State::Sm;
					}

				if (new_a != RTLIL::State::Sm && RTLIL::SigSpec(new_a) != sig_a) {
					cover("opt.opt_expr.fine.$reduce_and");
					log_debug("Replacing port A of %s cell `%s' in module `%s' with constant driver: %s -> %s\n",
							cell->type.c_str(), cell->name.c_str(), module->name.c_str(), log_signal(sig_a), log_signal(new_a));
					cell->setPort(ID::A, sig_a = new_a);
					cell->parameters.at(ID::A_WIDTH) = 1;
					did_something = true;
				}
			}

			if (cell->type.in(ID($logic_not), ID($logic_and), ID($logic_or), ID($reduce_or), ID($reduce_bool)))
			{
				RTLIL::SigSpec sig_a = assign_map(cell->getPort(ID::A));

				RTLIL::State new_a = RTLIL::State::S0;
				for (auto &bit : sig_a.to_sigbit_vector())
					if (bit == RTLIL::State::Sx) {
						if (new_a == RTLIL::State::S0)
							new_a = RTLIL::State::Sx;
					} else if (bit == RTLIL::State::S1) {
						new_a = RTLIL::State::S1;
						break;
					} else if (bit.wire != NULL) {
						new_a = RTLIL::State::Sm;
					}

				if (new_a != RTLIL::State::Sm && RTLIL::SigSpec(new_a) != sig_a) {
					cover_list("opt.opt_expr.fine.A", "$logic_not", "$logic_and", "$logic_or", "$reduce_or", "$reduce_bool", cell->type.str());
					log_debug("Replacing port A of %s cell `%s' in module `%s' with constant driver: %s -> %s\n",
							cell->type.c_str(), cell->name.c_str(), module->name.c_str(), log_signal(sig_a), log_signal(new_a));
					cell->setPort(ID::A, sig_a = new_a);
					cell->parameters.at(ID::A_WIDTH) = 1;
					did_something = true;
				}
			}

			if (cell->type.in(ID($logic_and), ID($logic_or)))
			{
				RTLIL::SigSpec sig_b = assign_map(cell->getPort(ID::B));

				RTLIL::State new_b = RTLIL::State::S0;
				for (auto &bit : sig_b.to_sigbit_vector())
					if (bit == RTLIL::State::Sx) {
						if (new_b == RTLIL::State::S0)
							new_b = RTLIL::State::Sx;
					} else if (bit == RTLIL::State::S1) {
						new_b = RTLIL::State::S1;
						break;
					} else if (bit.wire != NULL) {
						new_b = RTLIL::State::Sm;
					}

				if (new_b != RTLIL::State::Sm && RTLIL::SigSpec(new_b) != sig_b) {
					cover_list("opt.opt_expr.fine.B", "$logic_and", "$logic_or", cell->type.str());
					log_debug("Replacing port B of %s cell `%s' in module `%s' with constant driver: %s -> %s\n",
							cell->type.c_str(), cell->name.c_str(), module->name.c_str(), log_signal(sig_b), log_signal(new_b));
					cell->setPort(ID::B, sig_b = new_b);
					cell->parameters.at(ID::B_WIDTH) = 1;
					did_something = true;
				}
			}

			if (cell->type.in(ID($add), ID($sub)))
			{
				RTLIL::SigSpec sig_a = assign_map(cell->getPort(ID::A));
				RTLIL::SigSpec sig_b = assign_map(cell->getPort(ID::B));
				RTLIL::SigSpec sig_y = cell->getPort(ID::Y);
				bool is_signed = cell->getParam(ID::A_SIGNED).as_bool();
				bool sub = cell->type == ID($sub);

				int minsz = GetSize(sig_y);
				minsz = std::min(minsz, GetSize(sig_a));
				minsz = std::min(minsz, GetSize(sig_b));

				int i;
				for (i = 0; i < minsz; i++) {
					RTLIL::SigBit b = sig_b[i];
					RTLIL::SigBit a = sig_a[i];
					if (b == State::S0)
						module->connect(sig_y[i], a);
					else if (sub && b == State::S1 && a == State::S1)
						module->connect(sig_y[i], State::S0);
					else if (!sub && a == State::S0)
						module->connect(sig_y[i], b);
					else
						break;
				}
				if (i > 0) {
					cover_list("opt.opt_expr.fine", "$add", "$sub", cell->type.str());
					log_debug("Stripping %d LSB bits of %s cell %s in module %s.\n", i, log_id(cell->type), log_id(cell), log_id(module));
					SigSpec new_a = sig_a.extract_end(i);
					SigSpec new_b = sig_b.extract_end(i);
					if (new_a.empty() && is_signed)
						new_a = sig_a[i-1];
					if (new_b.empty() && is_signed)
						new_b = sig_b[i-1];
					cell->setPort(ID::A, new_a);
					cell->setPort(ID::B, new_b);
					cell->setPort(ID::Y, sig_y.extract_end(i));
					cell->fixup_parameters();
					did_something = true;
				}
			}

			if (cell->type == ID($alu))
			{
				RTLIL::SigSpec sig_a = assign_map(cell->getPort(ID::A));
				RTLIL::SigSpec sig_b = assign_map(cell->getPort(ID::B));
				RTLIL::SigBit sig_ci = assign_map(cell->getPort(ID::CI));
				RTLIL::SigBit sig_bi = assign_map(cell->getPort(ID::BI));
				RTLIL::SigSpec sig_x = cell->getPort(ID::X);
				RTLIL::SigSpec sig_y = cell->getPort(ID::Y);
				RTLIL::SigSpec sig_co = cell->getPort(ID::CO);
				bool is_signed = cell->getParam(ID::A_SIGNED).as_bool();

				if (sig_bi != State::S0 && sig_bi != State::S1)
					goto skip_fine_alu;
				if (sig_ci != State::S0 && sig_ci != State::S1)
					goto skip_fine_alu;

				bool bi = sig_bi == State::S1;
				bool ci = sig_ci == State::S1;

				int minsz = GetSize(sig_y);
				minsz = std::min(minsz, GetSize(sig_a));
				minsz = std::min(minsz, GetSize(sig_b));

				int i;
				for (i = 0; i < minsz; i++) {
					RTLIL::SigBit b = sig_b[i];
					RTLIL::SigBit a = sig_a[i];
					if (b == ((bi ^ ci) ? State::S1 : State::S0)) {
						module->connect(sig_y[i], a);
						module->connect(sig_x[i], ci ? module->Not(NEW_ID, a).as_bit() : a);
						module->connect(sig_co[i], ci ? State::S1 : State::S0);
					}
					else if (a == (ci ? State::S1 : State::S0)) {
						module->connect(sig_y[i], bi ? module->Not(NEW_ID, b).as_bit() : b);
						module->connect(sig_x[i], (bi ^ ci) ? module->Not(NEW_ID, b).as_bit() : b);
						module->connect(sig_co[i], ci ? State::S1 : State::S0);
					}
					else
						break;
				}
				if (i > 0) {
					cover("opt.opt_expr.fine.$alu");
					log_debug("Stripping %d LSB bits of %s cell %s in module %s.\n", i, log_id(cell->type), log_id(cell), log_id(module));
					SigSpec new_a = sig_a.extract_end(i);
					SigSpec new_b = sig_b.extract_end(i);
					if (new_a.empty() && is_signed)
						new_a = sig_a[i-1];
					if (new_b.empty() && is_signed)
						new_b = sig_b[i-1];
					cell->setPort(ID::A, new_a);
					cell->setPort(ID::B, new_b);
					cell->setPort(ID::X, sig_x.extract_end(i));
					cell->setPort(ID::Y, sig_y.extract_end(i));
					cell->setPort(ID::CO, sig_co.extract_end(i));
					cell->fixup_parameters();
					did_something = true;
				}
			}
		}
skip_fine_alu:

		if (cell->type.in(ID($reduce_xor), ID($reduce_xnor), ID($shift), ID($shiftx), ID($shl), ID($shr), ID($sshl), ID($sshr),
					ID($lt), ID($le), ID($ge), ID($gt), ID($neg), ID($add), ID($sub), ID($mul), ID($div), ID($mod), ID($divfloor), ID($modfloor), ID($pow)))
		{
			RTLIL::SigSpec sig_a = assign_map(cell->getPort(ID::A));
			RTLIL::SigSpec sig_b = cell->hasPort(ID::B) ? assign_map(cell->getPort(ID::B)) : RTLIL::SigSpec();

			if (cell->type.in(ID($shl), ID($shr), ID($sshl), ID($sshr), ID($shift), ID($shiftx)))
				sig_a = RTLIL::SigSpec();

			for (auto &bit : sig_a.to_sigbit_vector())
				if (bit == RTLIL::State::Sx)
					goto found_the_x_bit;

			for (auto &bit : sig_b.to_sigbit_vector())
				if (bit == RTLIL::State::Sx)
					goto found_the_x_bit;

			if (0) {
		found_the_x_bit:
				cover_list("opt.opt_expr.xbit", "$reduce_xor", "$reduce_xnor", "$shl", "$shr", "$sshl", "$sshr", "$shift", "$shiftx",
						"$lt", "$le", "$ge", "$gt", "$neg", "$add", "$sub", "$mul", "$div", "$mod", "$divfloor", "$modfloor", "$pow", cell->type.str());
				if (cell->type.in(ID($reduce_xor), ID($reduce_xnor), ID($lt), ID($le), ID($ge), ID($gt)))
					replace_cell(assign_map, module, cell, "x-bit in input", ID::Y, RTLIL::State::Sx);
				else
					replace_cell(assign_map, module, cell, "x-bit in input", ID::Y, RTLIL::SigSpec(RTLIL::State::Sx, GetSize(cell->getPort(ID::Y))));
				goto next_cell;
			}
		}

		if (cell->type.in(ID($shiftx), ID($shift)) && (cell->type == ID($shiftx) || !cell->getParam(ID::A_SIGNED).as_bool())) {
			SigSpec sig_a = assign_map(cell->getPort(ID::A));
			int width;
			bool trim_x = cell->type == ID($shiftx) || !keepdc;
			bool trim_0 = cell->type == ID($shift);
			for (width = GetSize(sig_a); width > 1; width--) {
				if ((trim_x && sig_a[width-1] == State::Sx) ||
					(trim_0 && sig_a[width-1] == State::S0))
					continue;
				break;
			}

			if (width < GetSize(sig_a)) {
				cover_list("opt.opt_expr.trim", "$shiftx", "$shift", cell->type.str());
				sig_a.remove(width, GetSize(sig_a)-width);
				cell->setPort(ID::A, sig_a);
				cell->setParam(ID::A_WIDTH, width);
				did_something = true;
				goto next_cell;
			}
		}

		if (cell->type.in(ID($_NOT_), ID($not), ID($logic_not)) && GetSize(cell->getPort(ID::Y)) == 1 &&
				invert_map.count(assign_map(cell->getPort(ID::A))) != 0) {
			cover_list("opt.opt_expr.invert.double", "$_NOT_", "$not", "$logic_not", cell->type.str());
			replace_cell(assign_map, module, cell, "double_invert", ID::Y, invert_map.at(assign_map(cell->getPort(ID::A))));
			goto next_cell;
		}

		if (cell->type.in(ID($_MUX_), ID($mux)) && invert_map.count(assign_map(cell->getPort(ID::S))) != 0) {
			cover_list("opt.opt_expr.invert.muxsel", "$_MUX_", "$mux", cell->type.str());
			log_debug("Optimizing away select inverter for %s cell `%s' in module `%s'.\n", log_id(cell->type), log_id(cell), log_id(module));
			RTLIL::SigSpec tmp = cell->getPort(ID::A);
			cell->setPort(ID::A, cell->getPort(ID::B));
			cell->setPort(ID::B, tmp);
			cell->setPort(ID::S, invert_map.at(assign_map(cell->getPort(ID::S))));
			did_something = true;
			goto next_cell;
		}

		if (cell->type == ID($_NOT_)) {
			RTLIL::SigSpec input = cell->getPort(ID::A);
			assign_map.apply(input);
			if (input.match("1")) ACTION_DO_Y(0);
			if (input.match("0")) ACTION_DO_Y(1);
			if (input.match("*")) ACTION_DO_Y(x);
		}

		if (cell->type == ID($_AND_)) {
			RTLIL::SigSpec input;
			input.append(cell->getPort(ID::B));
			input.append(cell->getPort(ID::A));
			assign_map.apply(input);
			if (input.match(" 0")) ACTION_DO_Y(0);
			if (input.match("0 ")) ACTION_DO_Y(0);
			if (input.match("11")) ACTION_DO_Y(1);
			if (input.match("**")) ACTION_DO_Y(x);
			if (input.match("1*")) ACTION_DO_Y(x);
			if (input.match("*1")) ACTION_DO_Y(x);
			if (consume_x) {
				if (input.match(" *")) ACTION_DO_Y(0);
				if (input.match("* ")) ACTION_DO_Y(0);
			}
			if (input.match(" 1")) ACTION_DO(ID::Y, input.extract(1, 1));
			if (input.match("1 ")) ACTION_DO(ID::Y, input.extract(0, 1));
		}

		if (cell->type == ID($_OR_)) {
			RTLIL::SigSpec input;
			input.append(cell->getPort(ID::B));
			input.append(cell->getPort(ID::A));
			assign_map.apply(input);
			if (input.match(" 1")) ACTION_DO_Y(1);
			if (input.match("1 ")) ACTION_DO_Y(1);
			if (input.match("00")) ACTION_DO_Y(0);
			if (input.match("**")) ACTION_DO_Y(x);
			if (input.match("0*")) ACTION_DO_Y(x);
			if (input.match("*0")) ACTION_DO_Y(x);
			if (consume_x) {
				if (input.match(" *")) ACTION_DO_Y(1);
				if (input.match("* ")) ACTION_DO_Y(1);
			}
			if (input.match(" 0")) ACTION_DO(ID::Y, input.extract(1, 1));
			if (input.match("0 ")) ACTION_DO(ID::Y, input.extract(0, 1));
		}

		if (cell->type == ID($_XOR_)) {
			RTLIL::SigSpec input;
			input.append(cell->getPort(ID::B));
			input.append(cell->getPort(ID::A));
			assign_map.apply(input);
			if (input.match("00")) ACTION_DO_Y(0);
			if (input.match("01")) ACTION_DO_Y(1);
			if (input.match("10")) ACTION_DO_Y(1);
			if (input.match("11")) ACTION_DO_Y(0);
			if (consume_x) {
				if (input.match(" *")) ACTION_DO_Y(0);
				if (input.match("* ")) ACTION_DO_Y(0);
			}
		}

		if (cell->type == ID($_MUX_)) {
			RTLIL::SigSpec input;
			input.append(cell->getPort(ID::S));
			input.append(cell->getPort(ID::B));
			input.append(cell->getPort(ID::A));
			assign_map.apply(input);
			if (input.extract(2, 1) == input.extract(1, 1))
				ACTION_DO(ID::Y, input.extract(2, 1));
			if (input.match("  0")) ACTION_DO(ID::Y, input.extract(2, 1));
			if (input.match("  1")) ACTION_DO(ID::Y, input.extract(1, 1));
			if (input.match("01 ")) ACTION_DO(ID::Y, input.extract(0, 1));
			if (input.match("10 ")) {
				cover("opt.opt_expr.mux_to_inv");
				cell->type = ID($_NOT_);
				cell->setPort(ID::A, input.extract(0, 1));
				cell->unsetPort(ID::B);
				cell->unsetPort(ID::S);
				goto next_cell;
			}
			if (input.match("11 ")) ACTION_DO_Y(1);
			if (input.match("00 ")) ACTION_DO_Y(0);
			if (input.match("** ")) ACTION_DO_Y(x);
			if (input.match("01*")) ACTION_DO_Y(x);
			if (input.match("10*")) ACTION_DO_Y(x);
			if (mux_undef) {
				if (input.match("*  ")) ACTION_DO(ID::Y, input.extract(1, 1));
				if (input.match(" * ")) ACTION_DO(ID::Y, input.extract(2, 1));
				if (input.match("  *")) ACTION_DO(ID::Y, input.extract(2, 1));
			}
		}

		if (cell->type.in(ID($_TBUF_), ID($tribuf))) {
			RTLIL::SigSpec input = cell->getPort(cell->type == ID($_TBUF_) ? ID::E : ID::EN);
			RTLIL::SigSpec a = cell->getPort(ID::A);
			assign_map.apply(input);
			assign_map.apply(a);
			if (input == State::S1)
				ACTION_DO(ID::Y, cell->getPort(ID::A));
			if (input == State::S0 && !a.is_fully_undef()) {
				cover("opt.opt_expr.action_" S__LINE__);
				log_debug("Replacing data input of %s cell `%s' in module `%s' with constant undef.\n",
					cell->type.c_str(), cell->name.c_str(), module->name.c_str());
				cell->setPort(ID::A, SigSpec(State::Sx, GetSize(a)));
				did_something = true;
				goto next_cell;
			}
		}

		if (cell->type.in(ID($eq), ID($ne), ID($eqx), ID($nex)))
		{
			RTLIL::SigSpec a = cell->getPort(ID::A);
			RTLIL::SigSpec b = cell->getPort(ID::B);

			if (cell->parameters[ID::A_WIDTH].as_int() != cell->parameters[ID::B_WIDTH].as_int()) {
				int width = max(cell->parameters[ID::A_WIDTH].as_int(), cell->parameters[ID::B_WIDTH].as_int());
				a.extend_u0(width, cell->parameters[ID::A_SIGNED].as_bool() && cell->parameters[ID::B_SIGNED].as_bool());
				b.extend_u0(width, cell->parameters[ID::A_SIGNED].as_bool() && cell->parameters[ID::B_SIGNED].as_bool());
			}

			RTLIL::SigSpec new_a, new_b;

			log_assert(GetSize(a) == GetSize(b));
			for (int i = 0; i < GetSize(a); i++) {
				if (a[i].wire == NULL && b[i].wire == NULL && a[i] != b[i] && a[i].data <= RTLIL::State::S1 && b[i].data <= RTLIL::State::S1) {
					cover_list("opt.opt_expr.eqneq.isneq", "$eq", "$ne", "$eqx", "$nex", cell->type.str());
					RTLIL::SigSpec new_y = RTLIL::SigSpec(cell->type.in(ID($eq), ID($eqx)) ?  RTLIL::State::S0 : RTLIL::State::S1);
					new_y.extend_u0(cell->parameters[ID::Y_WIDTH].as_int(), false);
					replace_cell(assign_map, module, cell, "isneq", ID::Y, new_y);
					goto next_cell;
				}
				if (a[i] == b[i])
					continue;
				new_a.append(a[i]);
				new_b.append(b[i]);
			}

			if (new_a.size() == 0) {
				cover_list("opt.opt_expr.eqneq.empty", "$eq", "$ne", "$eqx", "$nex", cell->type.str());
				RTLIL::SigSpec new_y = RTLIL::SigSpec(cell->type.in(ID($eq), ID($eqx)) ?  RTLIL::State::S1 : RTLIL::State::S0);
				new_y.extend_u0(cell->parameters[ID::Y_WIDTH].as_int(), false);
				replace_cell(assign_map, module, cell, "empty", ID::Y, new_y);
				goto next_cell;
			}

			if (new_a.size() < a.size() || new_b.size() < b.size()) {
				cover_list("opt.opt_expr.eqneq.resize", "$eq", "$ne", "$eqx", "$nex", cell->type.str());
				cell->setPort(ID::A, new_a);
				cell->setPort(ID::B, new_b);
				cell->parameters[ID::A_WIDTH] = new_a.size();
				cell->parameters[ID::B_WIDTH] = new_b.size();
			}
		}

		if (cell->type.in(ID($eq), ID($ne)) && cell->parameters[ID::Y_WIDTH].as_int() == 1 &&
				cell->parameters[ID::A_WIDTH].as_int() == 1 && cell->parameters[ID::B_WIDTH].as_int() == 1)
		{
			RTLIL::SigSpec a = assign_map(cell->getPort(ID::A));
			RTLIL::SigSpec b = assign_map(cell->getPort(ID::B));

			if (a.is_fully_const() && !b.is_fully_const()) {
				cover_list("opt.opt_expr.eqneq.swapconst", "$eq", "$ne", cell->type.str());
				cell->setPort(ID::A, b);
				cell->setPort(ID::B, a);
				std::swap(a, b);
			}

			if (b.is_fully_const()) {
				if (b.is_fully_undef()) {
					RTLIL::SigSpec input = b;
					ACTION_DO(ID::Y, Const(State::Sx, GetSize(cell->getPort(ID::Y))));
				} else
				if (b.as_bool() == (cell->type == ID($eq))) {
					RTLIL::SigSpec input = b;
					ACTION_DO(ID::Y, cell->getPort(ID::A));
				} else {
					cover_list("opt.opt_expr.eqneq.isnot", "$eq", "$ne", cell->type.str());
					log_debug("Replacing %s cell `%s' in module `%s' with inverter.\n", log_id(cell->type), log_id(cell), log_id(module));
					cell->type = ID($not);
					cell->parameters.erase(ID::B_WIDTH);
					cell->parameters.erase(ID::B_SIGNED);
					cell->unsetPort(ID::B);
					did_something = true;
				}
				goto next_cell;
			}
		}

		if (cell->type.in(ID($eq), ID($ne)) &&
				(assign_map(cell->getPort(ID::A)).is_fully_zero() || assign_map(cell->getPort(ID::B)).is_fully_zero()))
		{
			cover_list("opt.opt_expr.eqneq.cmpzero", "$eq", "$ne", cell->type.str());
			log_debug("Replacing %s cell `%s' in module `%s' with %s.\n", log_id(cell->type), log_id(cell),
					log_id(module), cell->type == ID($eq) ? "$logic_not" : "$reduce_bool");
			cell->type = cell->type == ID($eq) ? ID($logic_not) : ID($reduce_bool);
			if (assign_map(cell->getPort(ID::A)).is_fully_zero()) {
				cell->setPort(ID::A, cell->getPort(ID::B));
				cell->setParam(ID::A_SIGNED, cell->getParam(ID::B_SIGNED));
				cell->setParam(ID::A_WIDTH, cell->getParam(ID::B_WIDTH));
			}
			cell->unsetPort(ID::B);
			cell->unsetParam(ID::B_SIGNED);
			cell->unsetParam(ID::B_WIDTH);
			did_something = true;
			goto next_cell;
		}

		if (cell->type.in(ID($shl), ID($shr), ID($sshl), ID($sshr), ID($shift), ID($shiftx)) && (keepdc ? assign_map(cell->getPort(ID::B)).is_fully_def() : assign_map(cell->getPort(ID::B)).is_fully_const()))
		{
			bool sign_ext = cell->type == ID($sshr) && cell->getParam(ID::A_SIGNED).as_bool();
			int shift_bits = assign_map(cell->getPort(ID::B)).as_int(cell->type.in(ID($shift), ID($shiftx)) && cell->getParam(ID::B_SIGNED).as_bool());

			if (cell->type.in(ID($shl), ID($sshl)))
				shift_bits *= -1;

			RTLIL::SigSpec sig_a = assign_map(cell->getPort(ID::A));
			RTLIL::SigSpec sig_y(cell->type == ID($shiftx) ? RTLIL::State::Sx : RTLIL::State::S0, cell->getParam(ID::Y_WIDTH).as_int());

			if (cell->type != ID($shiftx) && GetSize(sig_a) < GetSize(sig_y))
				sig_a.extend_u0(GetSize(sig_y), cell->getParam(ID::A_SIGNED).as_bool());

			for (int i = 0; i < GetSize(sig_y); i++) {
				int idx = i + shift_bits;
				if (0 <= idx && idx < GetSize(sig_a))
					sig_y[i] = sig_a[idx];
				else if (GetSize(sig_a) <= idx && sign_ext)
					sig_y[i] = sig_a[GetSize(sig_a)-1];
			}

			cover_list("opt.opt_expr.constshift", "$shl", "$shr", "$sshl", "$sshr", "$shift", "$shiftx", cell->type.str());

			log_debug("Replacing %s cell `%s' (B=%s, SHR=%d) in module `%s' with fixed wiring: %s\n",
					log_id(cell->type), log_id(cell), log_signal(assign_map(cell->getPort(ID::B))), shift_bits, log_id(module), log_signal(sig_y));

			module->connect(cell->getPort(ID::Y), sig_y);
			module->remove(cell);

			did_something = true;
			goto next_cell;
		}

		if (consume_x)
		{
			bool identity_wrt_a = false;
			bool identity_wrt_b = false;
			bool arith_inverse = false;

			if (cell->type.in(ID($add), ID($sub), ID($alu), ID($or), ID($xor)))
			{
				RTLIL::SigSpec a = assign_map(cell->getPort(ID::A));
				RTLIL::SigSpec b = assign_map(cell->getPort(ID::B));

				bool sub = cell->type == ID($sub);

				if (cell->type == ID($alu)) {
					RTLIL::SigBit sig_ci = assign_map(cell->getPort(ID::CI));
					RTLIL::SigBit sig_bi = assign_map(cell->getPort(ID::BI));

					sub = (sig_ci == State::S1 && sig_bi == State::S1);

					// If not a subtraction, yet there is a carry or B is inverted
					//   then no optimisation is possible as carry will not be constant
					if (!sub && (sig_ci != State::S0 || sig_bi != State::S0))
						goto skip_identity;
				}

				if (!sub && a.is_fully_const() && a.as_bool() == false)
					identity_wrt_b = true;

				if (b.is_fully_const() && b.as_bool() == false)
					identity_wrt_a = true;
			}

			if (cell->type.in(ID($shl), ID($shr), ID($sshl), ID($sshr), ID($shift), ID($shiftx)))
			{
				RTLIL::SigSpec b = assign_map(cell->getPort(ID::B));

				if (b.is_fully_const() && b.as_bool() == false)
					identity_wrt_a = true;
			}

			if (cell->type == ID($mul))
			{
				RTLIL::SigSpec a = assign_map(cell->getPort(ID::A));
				RTLIL::SigSpec b = assign_map(cell->getPort(ID::B));

				if (a.is_fully_const() && is_one_or_minus_one(a.as_const(), cell->getParam(ID::A_SIGNED).as_bool(), arith_inverse))
					identity_wrt_b = true;
				else
				if (b.is_fully_const() && is_one_or_minus_one(b.as_const(), cell->getParam(ID::B_SIGNED).as_bool(), arith_inverse))
					identity_wrt_a = true;
			}

			if (cell->type == ID($div))
			{
				RTLIL::SigSpec b = assign_map(cell->getPort(ID::B));

				if (b.is_fully_const() && b.size() <= 32 && b.as_int() == 1)
					identity_wrt_a = true;
			}

			if (identity_wrt_a || identity_wrt_b)
			{
				if (identity_wrt_a)
					cover_list("opt.opt_expr.identwrt.a", "$add", "$sub", "$alu", "$or", "$xor", "$shl", "$shr", "$sshl", "$sshr", "$shift", "$shiftx", "$mul", "$div", cell->type.str());
				if (identity_wrt_b)
					cover_list("opt.opt_expr.identwrt.b", "$add", "$sub", "$alu", "$or", "$xor", "$shl", "$shr", "$sshl", "$sshr", "$shift", "$shiftx", "$mul", "$div", cell->type.str());

				log_debug("Replacing %s cell `%s' in module `%s' with identity for port %c.\n",
					cell->type.c_str(), cell->name.c_str(), module->name.c_str(), identity_wrt_a ? 'A' : 'B');

				if (cell->type == ID($alu)) {
					bool a_signed = cell->parameters[ID::A_SIGNED].as_bool();
					bool b_signed = cell->parameters[ID::B_SIGNED].as_bool();
					bool is_signed = a_signed && b_signed;
					RTLIL::SigBit sig_ci = assign_map(cell->getPort(ID::CI));
					int y_width = GetSize(cell->getPort(ID::Y));
					if (sig_ci == State::S1) {
						/* sub, b is 0 */
						RTLIL::SigSpec a = cell->getPort(ID::A);
						a.extend_u0(y_width, is_signed);
						module->connect(cell->getPort(ID::X), module->Not(NEW_ID, a));
						module->connect(cell->getPort(ID::CO), RTLIL::Const(State::S1, y_width));
					} else {
						/* add */
						RTLIL::SigSpec ab = cell->getPort(identity_wrt_a ? ID::A : ID::B);
						ab.extend_u0(y_width, is_signed);
						module->connect(cell->getPort(ID::X), ab);
						module->connect(cell->getPort(ID::CO), RTLIL::Const(State::S0, y_width));
					}
					cell->unsetPort(ID::BI);
					cell->unsetPort(ID::CI);
					cell->unsetPort(ID::X);
					cell->unsetPort(ID::CO);
				}

				if (!identity_wrt_a) {
					cell->setPort(ID::A, cell->getPort(ID::B));
					cell->setParam(ID::A_WIDTH, cell->getParam(ID::B_WIDTH));
					cell->setParam(ID::A_SIGNED, cell->getParam(ID::B_SIGNED));
				}
				if (arith_inverse && cell->type == ID($mul)){
					remove_mul_param(cell);
				}
				cell->type = arith_inverse ? ID($neg) : ID($pos);
				cell->unsetPort(ID::B);
				cell->parameters.erase(ID::B_WIDTH);
				cell->parameters.erase(ID::B_SIGNED);
				cell->check();

				did_something = true;
				goto next_cell;
			}
		}
skip_identity:

		if (mux_bool && cell->type.in(ID($mux), ID($_MUX_)) &&
				cell->getPort(ID::A) == State::S0 && cell->getPort(ID::B) == State::S1) {
			cover_list("opt.opt_expr.mux_bool", "$mux", "$_MUX_", cell->type.str());
			replace_cell(assign_map, module, cell, "mux_bool", ID::Y, cell->getPort(ID::S));
			goto next_cell;
		}

		if (mux_bool && cell->type.in(ID($mux), ID($_MUX_)) &&
				cell->getPort(ID::A) == State::S1 && cell->getPort(ID::B) == State::S0) {
			cover_list("opt.opt_expr.mux_invert", "$mux", "$_MUX_", cell->type.str());
			log_debug("Replacing %s cell `%s' in module `%s' with inverter.\n", log_id(cell->type), log_id(cell), log_id(module));
			cell->setPort(ID::A, cell->getPort(ID::S));
			cell->unsetPort(ID::B);
			cell->unsetPort(ID::S);
			if (cell->type == ID($mux)) {
				Const width = cell->parameters[ID::WIDTH];
				cell->parameters[ID::A_WIDTH] = width;
				cell->parameters[ID::Y_WIDTH] = width;
				cell->parameters[ID::A_SIGNED] = 0;
				cell->parameters.erase(ID::WIDTH);
				cell->type = ID($not);
			} else
				cell->type = ID($_NOT_);
			did_something = true;
			goto next_cell;
		}

		if (consume_x && mux_bool && cell->type.in(ID($mux), ID($_MUX_)) && cell->getPort(ID::A) == State::S0) {
			cover_list("opt.opt_expr.mux_and", "$mux", "$_MUX_", cell->type.str());
			log_debug("Replacing %s cell `%s' in module `%s' with and-gate.\n", log_id(cell->type), log_id(cell), log_id(module));
			cell->setPort(ID::A, cell->getPort(ID::S));
			cell->unsetPort(ID::S);
			if (cell->type == ID($mux)) {
				Const width = cell->parameters[ID::WIDTH];
				cell->parameters[ID::A_WIDTH] = width;
				cell->parameters[ID::B_WIDTH] = width;
				cell->parameters[ID::Y_WIDTH] = width;
				cell->parameters[ID::A_SIGNED] = 0;
				cell->parameters[ID::B_SIGNED] = 0;
				cell->parameters.erase(ID::WIDTH);
				cell->type = ID($and);
			} else
				cell->type = ID($_AND_);
			did_something = true;
			goto next_cell;
		}

		if (consume_x && mux_bool && cell->type.in(ID($mux), ID($_MUX_)) && cell->getPort(ID::B) == State::S1) {
			cover_list("opt.opt_expr.mux_or", "$mux", "$_MUX_", cell->type.str());
			log_debug("Replacing %s cell `%s' in module `%s' with or-gate.\n", log_id(cell->type), log_id(cell), log_id(module));
			cell->setPort(ID::B, cell->getPort(ID::S));
			cell->unsetPort(ID::S);
			if (cell->type == ID($mux)) {
				Const width = cell->parameters[ID::WIDTH];
				cell->parameters[ID::A_WIDTH] = width;
				cell->parameters[ID::B_WIDTH] = width;
				cell->parameters[ID::Y_WIDTH] = width;
				cell->parameters[ID::A_SIGNED] = 0;
				cell->parameters[ID::B_SIGNED] = 0;
				cell->parameters.erase(ID::WIDTH);
				cell->type = ID($or);
			} else
				cell->type = ID($_OR_);
			did_something = true;
			goto next_cell;
		}

		if (mux_undef && cell->type.in(ID($mux), ID($pmux))) {
			RTLIL::SigSpec new_a, new_b, new_s;
			int width = GetSize(cell->getPort(ID::A));
			if ((cell->getPort(ID::A).is_fully_undef() && cell->getPort(ID::B).is_fully_undef()) ||
					cell->getPort(ID::S).is_fully_undef()) {
				cover_list("opt.opt_expr.mux_undef", "$mux", "$pmux", cell->type.str());
				replace_cell(assign_map, module, cell, "mux_undef", ID::Y, cell->getPort(ID::A));
				goto next_cell;
			}
			for (int i = 0; i < cell->getPort(ID::S).size(); i++) {
				RTLIL::SigSpec old_b = cell->getPort(ID::B).extract(i*width, width);
				RTLIL::SigSpec old_s = cell->getPort(ID::S).extract(i, 1);
				if (old_b.is_fully_undef() || old_s.is_fully_undef())
					continue;
				new_b.append(old_b);
				new_s.append(old_s);
			}
			new_a = cell->getPort(ID::A);
			if (new_a.is_fully_undef() && new_s.size() > 0) {
				new_a = new_b.extract((new_s.size()-1)*width, width);
				new_b = new_b.extract(0, (new_s.size()-1)*width);
				new_s = new_s.extract(0, new_s.size()-1);
			}
			if (new_s.size() == 0) {
				cover_list("opt.opt_expr.mux_empty", "$mux", "$pmux", cell->type.str());
				replace_cell(assign_map, module, cell, "mux_empty", ID::Y, new_a);
				goto next_cell;
			}
			if (new_a == RTLIL::SigSpec(RTLIL::State::S0) && new_b == RTLIL::SigSpec(RTLIL::State::S1)) {
				cover_list("opt.opt_expr.mux_sel01", "$mux", "$pmux", cell->type.str());
				replace_cell(assign_map, module, cell, "mux_sel01", ID::Y, new_s);
				goto next_cell;
			}
			if (cell->getPort(ID::S).size() != new_s.size()) {
				cover_list("opt.opt_expr.mux_reduce", "$mux", "$pmux", cell->type.str());
				log_debug("Optimized away %d select inputs of %s cell `%s' in module `%s'.\n",
						GetSize(cell->getPort(ID::S)) - GetSize(new_s), log_id(cell->type), log_id(cell), log_id(module));
				cell->setPort(ID::A, new_a);
				cell->setPort(ID::B, new_b);
				cell->setPort(ID::S, new_s);
				if (new_s.size() > 1) {
					cell->type = ID($pmux);
					cell->parameters[ID::S_WIDTH] = new_s.size();
				} else {
					cell->type = ID($mux);
					cell->parameters.erase(ID::S_WIDTH);
				}
				did_something = true;
			}
		}

#define FOLD_1ARG_CELL(_t) \
		if (cell->type == ID($##_t)) { \
			RTLIL::SigSpec a = cell->getPort(ID::A); \
			assign_map.apply(a); \
			if (a.is_fully_const()) { \
				RTLIL::Const dummy_arg(RTLIL::State::S0, 1); \
				RTLIL::SigSpec y(RTLIL::const_ ## _t(a.as_const(), dummy_arg, \
						cell->parameters[ID::A_SIGNED].as_bool(), false, \
						cell->parameters[ID::Y_WIDTH].as_int())); \
				cover("opt.opt_expr.const.$" #_t); \
				replace_cell(assign_map, module, cell, stringf("%s", log_signal(a)), ID::Y, y); \
				goto next_cell; \
			} \
		}
#define FOLD_2ARG_CELL(_t) \
		if (cell->type == ID($##_t)) { \
			RTLIL::SigSpec a = cell->getPort(ID::A); \
			RTLIL::SigSpec b = cell->getPort(ID::B); \
			assign_map.apply(a), assign_map.apply(b); \
			if (a.is_fully_const() && b.is_fully_const()) { \
				RTLIL::SigSpec y(RTLIL::const_ ## _t(a.as_const(), b.as_const(), \
						cell->parameters[ID::A_SIGNED].as_bool(), \
						cell->parameters[ID::B_SIGNED].as_bool(), \
						cell->parameters[ID::Y_WIDTH].as_int())); \
				cover("opt.opt_expr.const.$" #_t); \
				replace_cell(assign_map, module, cell, stringf("%s, %s", log_signal(a), log_signal(b)), ID::Y, y); \
				goto next_cell; \
			} \
		}
#define FOLD_2ARG_SIMPLE_CELL(_t, B_ID) \
		if (cell->type == ID($##_t)) { \
			RTLIL::SigSpec a = cell->getPort(ID::A); \
			RTLIL::SigSpec b = cell->getPort(B_ID); \
			assign_map.apply(a), assign_map.apply(b); \
			if (a.is_fully_const() && b.is_fully_const()) { \
				RTLIL::SigSpec y(RTLIL::const_ ## _t(a.as_const(), b.as_const())); \
				cover("opt.opt_expr.const.$" #_t); \
				replace_cell(assign_map, module, cell, stringf("%s, %s", log_signal(a), log_signal(b)), ID::Y, y); \
				goto next_cell; \
			} \
		}
#define FOLD_MUX_CELL(_t) \
		if (cell->type == ID($##_t)) { \
			RTLIL::SigSpec a = cell->getPort(ID::A); \
			RTLIL::SigSpec b = cell->getPort(ID::B); \
			RTLIL::SigSpec s = cell->getPort(ID::S); \
			assign_map.apply(a), assign_map.apply(b), assign_map.apply(s); \
			if (a.is_fully_const() && b.is_fully_const() && s.is_fully_const()) { \
				RTLIL::SigSpec y(RTLIL::const_ ## _t(a.as_const(), b.as_const(), s.as_const())); \
				cover("opt.opt_expr.const.$" #_t); \
				replace_cell(assign_map, module, cell, stringf("%s, %s, %s", log_signal(a), log_signal(b), log_signal(s)), ID::Y, y); \
				goto next_cell; \
			} \
		}

		FOLD_1ARG_CELL(not)
		FOLD_2ARG_CELL(and)
		FOLD_2ARG_CELL(or)
		FOLD_2ARG_CELL(xor)
		FOLD_2ARG_CELL(xnor)

		FOLD_1ARG_CELL(reduce_and)
		FOLD_1ARG_CELL(reduce_or)
		FOLD_1ARG_CELL(reduce_xor)
		FOLD_1ARG_CELL(reduce_xnor)
		FOLD_1ARG_CELL(reduce_bool)

		FOLD_1ARG_CELL(logic_not)
		FOLD_2ARG_CELL(logic_and)
		FOLD_2ARG_CELL(logic_or)

		FOLD_2ARG_CELL(shl)
		FOLD_2ARG_CELL(shr)
		FOLD_2ARG_CELL(sshl)
		FOLD_2ARG_CELL(sshr)
		FOLD_2ARG_CELL(shift)
		FOLD_2ARG_CELL(shiftx)

		FOLD_2ARG_CELL(lt)
		FOLD_2ARG_CELL(le)
		FOLD_2ARG_CELL(eq)
		FOLD_2ARG_CELL(ne)
		FOLD_2ARG_CELL(gt)
		FOLD_2ARG_CELL(ge)

		FOLD_2ARG_CELL(eqx)
		FOLD_2ARG_CELL(nex)

		FOLD_2ARG_CELL(add)
		FOLD_2ARG_CELL(sub)
		FOLD_2ARG_CELL(mul)
		FOLD_2ARG_CELL(div)
		FOLD_2ARG_CELL(mod)
		FOLD_2ARG_CELL(divfloor)
		FOLD_2ARG_CELL(modfloor)
		FOLD_2ARG_CELL(pow)

		FOLD_1ARG_CELL(pos)
		FOLD_1ARG_CELL(neg)

		FOLD_MUX_CELL(mux);
		FOLD_MUX_CELL(pmux);
		FOLD_2ARG_SIMPLE_CELL(bmux, ID::S);
		FOLD_2ARG_SIMPLE_CELL(demux, ID::S);
		FOLD_2ARG_SIMPLE_CELL(bweqx, ID::B);
		FOLD_MUX_CELL(bwmux);

		// be very conservative with optimizing $mux cells as we do not want to break mux trees
		if (cell->type == ID($mux)) {
			RTLIL::SigSpec input = assign_map(cell->getPort(ID::S));
			RTLIL::SigSpec inA = assign_map(cell->getPort(ID::A));
			RTLIL::SigSpec inB = assign_map(cell->getPort(ID::B));
			if (input.is_fully_const() && (!keepdc || input.is_fully_def()))
				ACTION_DO(ID::Y, input.as_bool() ? cell->getPort(ID::B) : cell->getPort(ID::A));
			else if (inA == inB)
				ACTION_DO(ID::Y, cell->getPort(ID::A));
		}

		if (!keepdc && cell->type == ID($mul))
		{
			bool a_signed = cell->parameters[ID::A_SIGNED].as_bool();
			bool b_signed = cell->parameters[ID::B_SIGNED].as_bool();
			bool swapped_ab = false;

			RTLIL::SigSpec sig_a = assign_map(cell->getPort(ID::A));
			RTLIL::SigSpec sig_b = assign_map(cell->getPort(ID::B));
			RTLIL::SigSpec sig_y = assign_map(cell->getPort(ID::Y));

			if (sig_b.is_fully_const())
				std::swap(sig_a, sig_b), std::swap(a_signed, b_signed), swapped_ab = true;

			if (sig_a.is_fully_def())
			{
				if (sig_a.is_fully_zero())
				{
					cover("opt.opt_expr.mul_shift.zero");

					log_debug("Replacing multiply-by-zero cell `%s' in module `%s' with zero-driver.\n",
							cell->name.c_str(), module->name.c_str());

					module->connect(RTLIL::SigSig(sig_y, RTLIL::SigSpec(0, sig_y.size())));
					module->remove(cell);

					did_something = true;
					goto next_cell;
				}

				int exp;
				if (sig_a.is_onehot(&exp) && !(a_signed && exp == GetSize(sig_a) - 1))
				{
					if (swapped_ab)
						cover("opt.opt_expr.mul_shift.swapped");
					else
						cover("opt.opt_expr.mul_shift.unswapped");

					log_debug("Replacing multiply-by-%s cell `%s' in module `%s' with shift-by-%d.\n",
							log_signal(sig_a), cell->name.c_str(), module->name.c_str(), exp);

					if (!swapped_ab) {
						cell->setPort(ID::A, cell->getPort(ID::B));
						cell->parameters.at(ID::A_WIDTH) = cell->parameters.at(ID::B_WIDTH);
						cell->parameters.at(ID::A_SIGNED) = cell->parameters.at(ID::B_SIGNED);
					}

					Const new_b = exp;

					cell->type = ID($shl);
					cell->parameters[ID::B_WIDTH] = GetSize(new_b);
					cell->parameters[ID::B_SIGNED] = false;
					cell->setPort(ID::B, new_b);
					cell->unsetParam(ID::DSP_CLK);
					cell->unsetParam(ID::DSP_RST);
					cell->unsetParam(ID::DSP_RST_POL);
					cell->unsetParam(ID::REG_OUT);
					cell->check();

					did_something = true;
					goto next_cell;
				}
			}

			sig_a = assign_map(cell->getPort(ID::A));
			sig_b = assign_map(cell->getPort(ID::B));
			int a_zeros, b_zeros;
			for (a_zeros = 0; a_zeros < GetSize(sig_a); a_zeros++)
				if (sig_a[a_zeros] != RTLIL::State::S0)
					break;
			for (b_zeros = 0; b_zeros < GetSize(sig_b); b_zeros++)
				if (sig_b[b_zeros] != RTLIL::State::S0)
					break;
			if (a_zeros || b_zeros) {
				int y_zeros = a_zeros + b_zeros;
				cover("opt.opt_expr.mul_low_zeros");

				log_debug("Removing low %d A and %d B bits from cell `%s' in module `%s'.\n",
						a_zeros, b_zeros, cell->name.c_str(), module->name.c_str());

				if (y_zeros >= GetSize(sig_y)) {
					module->connect(sig_y, RTLIL::SigSpec(0, GetSize(sig_y)));
					module->remove(cell);

					did_something = true;
					goto next_cell;
				}

				if (a_zeros) {
					cell->setPort(ID::A, sig_a.extract_end(a_zeros));
					cell->parameters[ID::A_WIDTH] = GetSize(sig_a) - a_zeros;
				}
				if (b_zeros) {
					cell->setPort(ID::B, sig_b.extract_end(b_zeros));
					cell->parameters[ID::B_WIDTH] = GetSize(sig_b) - b_zeros;
				}
				cell->setPort(ID::Y, sig_y.extract_end(y_zeros));
				cell->parameters[ID::Y_WIDTH] = GetSize(sig_y) - y_zeros;
				module->connect(RTLIL::SigSig(sig_y.extract(0, y_zeros), RTLIL::SigSpec(0, y_zeros)));
				cell->check();

				did_something = true;
				goto next_cell;
			}
		}

		if (cell->type.in(ID($div), ID($mod), ID($divfloor), ID($modfloor)))
		{
			bool a_signed = cell->parameters[ID::A_SIGNED].as_bool();
			bool b_signed = cell->parameters[ID::B_SIGNED].as_bool();
			SigSpec sig_a = assign_map(cell->getPort(ID::A));
			SigSpec sig_b = assign_map(cell->getPort(ID::B));
			SigSpec sig_y = assign_map(cell->getPort(ID::Y));

			if (sig_b.is_fully_def())
			{
				if (sig_b.is_fully_zero())
				{
					cover("opt.opt_expr.divmod_zero");

					log_debug("Replacing divide-by-zero cell `%s' in module `%s' with undef-driver.\n",
							cell->name.c_str(), module->name.c_str());

					module->connect(RTLIL::SigSig(sig_y, RTLIL::SigSpec(State::Sx, sig_y.size())));
					module->remove(cell);

					did_something = true;
					goto next_cell;
				}

				int exp;
				if (!keepdc && sig_b.is_onehot(&exp) && !(b_signed && exp == GetSize(sig_b) - 1))
				{
					if (cell->type.in(ID($div), ID($divfloor)))
					{
						cover("opt.opt_expr.div_shift");

						bool is_truncating = cell->type == ID($div);
						log_debug("Replacing %s-divide-by-%s cell `%s' in module `%s' with shift-by-%d.\n",
								is_truncating ? "truncating" : "flooring",
								log_signal(sig_b), cell->name.c_str(), module->name.c_str(), exp);

						Const new_b = exp;

						cell->type = ID($sshr);
						cell->parameters[ID::B_WIDTH] = GetSize(new_b);
						cell->parameters[ID::B_SIGNED] = false;
						cell->setPort(ID::B, new_b);

						// Truncating division is the same as flooring division, except when
						// the result is negative and there is a remainder - then trunc = floor + 1
						if (is_truncating && a_signed && GetSize(sig_a) != 0 && exp != 0) {
							Wire *flooring = module->addWire(NEW_ID, sig_y.size());
							cell->setPort(ID::Y, flooring);

							SigSpec a_sign = sig_a[sig_a.size()-1];
							SigSpec rem_nonzero = module->ReduceOr(NEW_ID, sig_a.extract(0, exp));
							SigSpec should_add = module->And(NEW_ID, a_sign, rem_nonzero);
							module->addAdd(NEW_ID, flooring, should_add, sig_y);
						}

						cell->check();
					}
					else if (cell->type.in(ID($mod), ID($modfloor)))
					{
						cover("opt.opt_expr.mod_mask");

						bool is_truncating = cell->type == ID($mod);
						log_debug("Replacing %s-modulo-by-%s cell `%s' in module `%s' with bitmask.\n",
								is_truncating ? "truncating" : "flooring",
								log_signal(sig_b), cell->name.c_str(), module->name.c_str());

						// truncating modulo has the same masked bits as flooring modulo, but
						// the sign bits are those of A (except when R=0)
						if (is_truncating && a_signed && GetSize(sig_a) != 0 && exp != 0)
						{
							module->remove(cell);
							SigSpec truncating = sig_a.extract(0, exp);

							SigSpec a_sign = sig_a[sig_a.size()-1];
							SigSpec rem_nonzero = module->ReduceOr(NEW_ID, sig_a.extract(0, exp));
							SigSpec extend_bit = module->And(NEW_ID, a_sign, rem_nonzero);

							truncating.append(extend_bit);
							module->addPos(NEW_ID, truncating, sig_y, true);
						}
						else
						{
							std::vector<RTLIL::SigBit> new_b = RTLIL::SigSpec(State::S1, exp);

							if (b_signed || exp == 0)
								new_b.push_back(State::S0);

							cell->type = ID($and);
							cell->parameters[ID::B_WIDTH] = GetSize(new_b);
							cell->setPort(ID::B, new_b);
							cell->check();
						}
					}

					did_something = true;
					goto next_cell;
				}
			}
		}

		// Find places in $alu cell where the carry is constant, and split it at these points.
		if (do_fine && !keepdc && cell->type == ID($alu))
		{
			bool a_signed = cell->parameters[ID::A_SIGNED].as_bool();
			bool b_signed = cell->parameters[ID::B_SIGNED].as_bool();
			bool is_signed = a_signed && b_signed;

			RTLIL::SigSpec sig_a = assign_map(cell->getPort(ID::A));
			RTLIL::SigSpec sig_b = assign_map(cell->getPort(ID::B));
			RTLIL::SigSpec sig_y = assign_map(cell->getPort(ID::Y));
			RTLIL::SigSpec sig_bi = assign_map(cell->getPort(ID::BI));
			if (GetSize(sig_a) == 0)
				sig_a = State::S0;
			if (GetSize(sig_b) == 0)
				sig_b = State::S0;
			sig_a.extend_u0(GetSize(sig_y), is_signed);
			sig_b.extend_u0(GetSize(sig_y), is_signed);

			if (sig_bi != State::S0 && sig_bi != State::S1)
				goto skip_alu_split;

			std::vector<std::pair<int, State>> split_points;

			for (int i = 0; i < GetSize(sig_y); i++) {
				SigBit bit_a = sig_a[i];
				SigBit bit_b = sig_b[i];
				if (bit_a != State::S0 && bit_a != State::S1)
					continue;
				if (bit_b != State::S0 && bit_b != State::S1)
					continue;
				if (sig_bi == State::S1) {
					if (bit_b == State::S0)
						bit_b = State::S1;
					else
						bit_b = State::S0;
				}
				if (bit_a != bit_b)
					continue;
				split_points.push_back(std::make_pair(i + 1, bit_a.data));
			}

			if (split_points.empty() || split_points[0].first == GetSize(sig_y))
				goto skip_alu_split;

			for (auto &p : split_points)
				log_debug("Splitting $alu cell `%s' in module `%s' at const-carry point %d.\n",
					cell->name.c_str(), module->name.c_str(), p.first);

			if (split_points.back().first != GetSize(sig_y))
				split_points.push_back(std::make_pair(GetSize(sig_y), State::Sx));

			RTLIL::SigSpec sig_ci = assign_map(cell->getPort(ID::CI));
			int prev = 0;
			RTLIL::SigSpec sig_x = assign_map(cell->getPort(ID::X));
			RTLIL::SigSpec sig_co = assign_map(cell->getPort(ID::CO));

			for (auto &p : split_points) {
				int cur = p.first;
				int sz = cur - prev;
				bool last = cur == GetSize(sig_y);

				RTLIL::Cell *c = module->addCell(NEW_ID, cell->type);
				c->setPort(ID::A, sig_a.extract(prev, sz));
				c->setPort(ID::B, sig_b.extract(prev, sz));
				c->setPort(ID::BI, sig_bi);
				c->setPort(ID::CI, sig_ci);
				c->setPort(ID::Y, sig_y.extract(prev, sz));
				c->setPort(ID::X, sig_x.extract(prev, sz));
				RTLIL::SigSpec new_co = sig_co.extract(prev, sz);
				if (p.second != State::Sx) {
					module->connect(new_co[sz-1], p.second);
					RTLIL::Wire *dummy = module->addWire(NEW_ID);
					new_co[sz-1] = dummy;
				}
				c->setPort(ID::CO, new_co);
				c->parameters[ID::A_WIDTH] = sz;
				c->parameters[ID::B_WIDTH] = sz;
				c->parameters[ID::Y_WIDTH] = sz;
				c->parameters[ID::A_SIGNED] = last ? a_signed : false;
				c->parameters[ID::B_SIGNED] = last ? b_signed : false;

				prev = p.first;
				sig_ci = p.second;
			}

			cover("opt.opt_expr.alu_split");
			module->remove(cell);

			did_something = true;
			goto next_cell;
		}
skip_alu_split:

		// remove redundant pairs of bits in ==, ===, !=, and !==
		// replace cell with const driver if inputs can't be equal
		if (do_fine && cell->type.in(ID($eq), ID($ne), ID($eqx), ID($nex)))
		{
			pool<pair<SigBit, SigBit>> redundant_cache;
			mfp<SigBit> contradiction_cache;

			contradiction_cache.promote(State::S0);
			contradiction_cache.promote(State::S1);

			int a_width = cell->getParam(ID::A_WIDTH).as_int();
			int b_width = cell->getParam(ID::B_WIDTH).as_int();

			bool is_signed = cell->getParam(ID::A_SIGNED).as_bool();
			int width = is_signed ? std::min(a_width, b_width) : std::max(a_width, b_width);

			SigSpec sig_a = cell->getPort(ID::A);
			SigSpec sig_b = cell->getPort(ID::B);

			int redundant_bits = 0;

			for (int i = width-1; i >= 0; i--)
			{
				SigBit bit_a = i < a_width ? assign_map(sig_a[i]) : State::S0;
				SigBit bit_b = i < b_width ? assign_map(sig_b[i]) : State::S0;

				if (bit_a != State::Sx && bit_a != State::Sz &&
						bit_b != State::Sx && bit_b != State::Sz)
					contradiction_cache.merge(bit_a, bit_b);

				if (bit_b < bit_a)
					std::swap(bit_a, bit_b);

				pair<SigBit, SigBit> key(bit_a, bit_b);

				if (redundant_cache.count(key)) {
					if (i < a_width) sig_a.remove(i);
					if (i < b_width) sig_b.remove(i);
					redundant_bits++;
					continue;
				}

				redundant_cache.insert(key);
			}

			if (contradiction_cache.find(State::S0) == contradiction_cache.find(State::S1))
			{
				SigSpec y_sig = cell->getPort(ID::Y);
				Const y_value(cell->type.in(ID($eq), ID($eqx)) ? 0 : 1, GetSize(y_sig));

				log_debug("Replacing cell `%s' in module `%s' with constant driver %s.\n",
					log_id(cell), log_id(module), log_signal(y_value));

				module->connect(y_sig, y_value);
				module->remove(cell);

				did_something = true;
				goto next_cell;
			}

			if (redundant_bits)
			{
				log_debug("Removed %d redundant input bits from %s cell `%s' in module `%s'.\n",
						redundant_bits, log_id(cell->type), log_id(cell), log_id(module));

				cell->setPort(ID::A, sig_a);
				cell->setPort(ID::B, sig_b);
				cell->setParam(ID::A_WIDTH, GetSize(sig_a));
				cell->setParam(ID::B_WIDTH, GetSize(sig_b));

				did_something = true;
				goto next_cell;
			}
		}

		// simplify comparisons
		if (do_fine && cell->type.in(ID($lt), ID($ge), ID($gt), ID($le)))
		{
			IdString cmp_type = cell->type;
			SigSpec var_sig = cell->getPort(ID::A);
			SigSpec const_sig = cell->getPort(ID::B);
			int var_width = cell->parameters[ID::A_WIDTH].as_int();
			int const_width = cell->parameters[ID::B_WIDTH].as_int();
			bool is_signed = cell->getParam(ID::A_SIGNED).as_bool();

			if (!const_sig.is_fully_const())
			{
				std::swap(var_sig, const_sig);
				std::swap(var_width, const_width);
				if (cmp_type == ID($gt))
					cmp_type = ID($lt);
				else if (cmp_type == ID($lt))
					cmp_type = ID($gt);
				else if (cmp_type == ID($ge))
					cmp_type = ID($le);
				else if (cmp_type == ID($le))
					cmp_type = ID($ge);
			}

			if (const_sig.is_fully_def() && const_sig.is_fully_const())
			{
				std::string condition, replacement;
				SigSpec replace_sig(State::S0, GetSize(cell->getPort(ID::Y)));
				bool replace = false;
				bool remove = false;

				if (!is_signed)
				{ /* unsigned */
					if (const_sig.is_fully_zero() && cmp_type == ID($lt)) {
						condition   = "unsigned X<0";
						replacement = "constant 0";
						replace_sig[0] = State::S0;
						replace = true;
					}
					if (const_sig.is_fully_zero() && cmp_type == ID($ge)) {
						condition   = "unsigned X>=0";
						replacement = "constant 1";
						replace_sig[0] = State::S1;
						replace = true;
					}
					if (const_width == var_width && const_sig.is_fully_ones() && cmp_type == ID($gt)) {
						condition   = "unsigned X>~0";
						replacement = "constant 0";
						replace_sig[0] = State::S0;
						replace = true;
					}
					if (const_width == var_width && const_sig.is_fully_ones() && cmp_type == ID($le)) {
						condition   = "unsigned X<=~0";
						replacement = "constant 1";
						replace_sig[0] = State::S1;
						replace = true;
					}

					int const_bit_hot;
					if (const_sig.is_onehot(&const_bit_hot) && const_bit_hot < var_width)
					{
						RTLIL::SigSpec var_high_sig(RTLIL::State::S0, var_width - const_bit_hot);
						for (int i = const_bit_hot; i < var_width; i++) {
							var_high_sig[i - const_bit_hot] = var_sig[i];
						}

						if (cmp_type == ID($lt))
						{
							condition   = stringf("unsigned X<%s", log_signal(const_sig));
							replacement = stringf("!X[%d:%d]", var_width - 1, const_bit_hot);
							module->addLogicNot(NEW_ID, var_high_sig, cell->getPort(ID::Y));
							remove = true;
						}
						if (cmp_type == ID($ge))
						{
							condition   = stringf("unsigned X>=%s", log_signal(const_sig));
							replacement = stringf("|X[%d:%d]", var_width - 1, const_bit_hot);
							module->addReduceOr(NEW_ID, var_high_sig, cell->getPort(ID::Y));
							remove = true;
						}
					}

					int const_bit_set = get_highest_hot_index(const_sig);
					if (const_bit_set >= var_width)
					{
						string cmp_name;
						if (cmp_type == ID($lt) || cmp_type == ID($le))
						{
							if (cmp_type == ID($lt)) cmp_name = "<";
							if (cmp_type == ID($le)) cmp_name = "<=";
							condition   = stringf("unsigned X[%d:0]%s%s", var_width - 1, cmp_name.c_str(), log_signal(const_sig));
							replacement = "constant 1";
							replace_sig[0] = State::S1;
							replace = true;
						}
						if (cmp_type == ID($gt) || cmp_type == ID($ge))
						{
							if (cmp_type == ID($gt)) cmp_name = ">";
							if (cmp_type == ID($ge)) cmp_name = ">=";
							condition   = stringf("unsigned X[%d:0]%s%s", var_width - 1, cmp_name.c_str(), log_signal(const_sig));
							replacement = "constant 0";
							replace_sig[0] = State::S0;
							replace = true;
						}
					}
				}
				else
				{ /* signed */
					if (const_sig.is_fully_zero() && cmp_type == ID($lt))
					{
						condition   = "signed X<0";
						replacement = stringf("X[%d]", var_width - 1);
						replace_sig[0] = var_sig[var_width - 1];
						replace = true;
					}
					if (const_sig.is_fully_zero() && cmp_type == ID($ge))
					{
						condition   = "signed X>=0";
						replacement = stringf("X[%d]", var_width - 1);
						module->addLogicNot(NEW_ID, var_sig[var_width - 1], cell->getPort(ID::Y));
						remove = true;
					}
				}

				if (replace || remove)
				{
					log_debug("Replacing %s cell `%s' (implementing %s) with %s.\n",
							log_id(cell->type), log_id(cell), condition.c_str(), replacement.c_str());
					if (replace)
						module->connect(cell->getPort(ID::Y), replace_sig);
					module->remove(cell);
					did_something = true;
					goto next_cell;
				}
			}
		}

	next_cell:;
#undef ACTION_DO
#undef ACTION_DO_Y
#undef FOLD_1ARG_CELL
#undef FOLD_2ARG_CELL
	}
}

void replace_const_connections(RTLIL::Module *module) {
	SigMap assign_map(module);
	for (auto cell : module->selected_cells())
	{
		std::vector<std::pair<RTLIL::IdString, SigSpec>> changes;
		for (auto &conn : cell->connections()) {
			SigSpec mapped = assign_map(conn.second);
			if (conn.second != mapped && mapped.is_fully_const())
				changes.push_back({conn.first, mapped});
		}
		if (!changes.empty())
			did_something = true;
		for (auto &it : changes)
			cell->setPort(it.first, it.second);
	}
}

struct OptExprPass : public Pass {
	OptExprPass() : Pass("opt_expr", "perform const folding and simple expression rewriting") { }
	void help() override
	{
		//   |---v---|---v---|---v---|---v---|---v---|---v---|---v---|---v---|---v---|---v---|
		log("\n");
		log("    opt_expr [options] [selection]\n");
		log("\n");
		log("This pass performs const folding on internal cell types with constant inputs.\n");
		log("It also performs some simple expression rewriting.\n");
		log("\n");
		log("    -mux_undef\n");
		log("        remove 'undef' inputs from $mux, $pmux and $_MUX_ cells\n");
		log("\n");
		log("    -mux_bool\n");
		log("        replace $mux cells with inverters or buffers when possible\n");
		log("\n");
		log("    -undriven\n");
		log("        replace undriven nets with undef (x) constants\n");
		log("\n");
		log("    -noclkinv\n");
		log("        do not optimize clock inverters by changing FF types\n");
		log("\n");
		log("    -fine\n");
		log("        perform fine-grain optimizations\n");
		log("\n");
		log("    -full\n");
		log("        alias for -mux_undef -mux_bool -undriven -fine\n");
		log("\n");
		log("    -keepdc\n");
		log("        some optimizations change the behavior of the circuit with respect to\n");
		log("        don't-care bits. for example in 'a+0' a single x-bit in 'a' will cause\n");
		log("        all result bits to be set to x. this behavior changes when 'a+0' is\n");
		log("        replaced by 'a'. the -keepdc option disables all such optimizations.\n");
		log("\n");
	}
	void execute(std::vector<std::string> args, RTLIL::Design *design) override
	{
		bool mux_undef = false;
		bool mux_bool = false;
		bool undriven = false;
		bool noclkinv = false;
		bool do_fine = false;
		bool keepdc = false;

		log_header(design, "Executing OPT_EXPR pass (perform const folding).\n");
		log_push();

		size_t argidx;
		for (argidx = 1; argidx < args.size(); argidx++) {
			if (args[argidx] == "-mux_undef") {
				mux_undef = true;
				continue;
			}
			if (args[argidx] == "-mux_bool") {
				mux_bool = true;
				continue;
			}
			if (args[argidx] == "-undriven") {
				undriven = true;
				continue;
			}
			if (args[argidx] == "-noclkinv") {
				noclkinv = true;
				continue;
			}
			if (args[argidx] == "-fine") {
				do_fine = true;
				continue;
			}
			if (args[argidx] == "-full") {
				mux_undef = true;
				mux_bool = true;
				undriven = true;
				do_fine = true;
				continue;
			}
			if (args[argidx] == "-keepdc") {
				keepdc = true;
				continue;
			}
			break;
		}
		extra_args(args, argidx, design);

		CellTypes ct(design);
		for (auto module : design->selected_modules())
		{
			log("Optimizing module %s.\n", log_id(module));

			if (undriven) {
				did_something = false;
				replace_undriven(module, ct);
				if (did_something)
					design->scratchpad_set_bool("opt.did_something", true);
			}

			do {
				do {
					did_something = false;
					replace_const_cells(design, module, false /* consume_x */, mux_undef, mux_bool, do_fine, keepdc, noclkinv);
					if (did_something)
						design->scratchpad_set_bool("opt.did_something", true);
				} while (did_something);
				if (!keepdc)
					replace_const_cells(design, module, true /* consume_x */, mux_undef, mux_bool, do_fine, keepdc, noclkinv);
				if (did_something)
					design->scratchpad_set_bool("opt.did_something", true);
			} while (did_something);

			did_something = false;
			replace_const_connections(module);
			if (did_something)
				design->scratchpad_set_bool("opt.did_something", true);

			log_suppressed();
		}

		log_pop();
	}
} OptExprPass;

PRIVATE_NAMESPACE_END<|MERGE_RESOLUTION|>--- conflicted
+++ resolved
@@ -408,18 +408,9 @@
 	SigMap assign_map(module);
 	dict<RTLIL::SigSpec, RTLIL::SigSpec> invert_map;
 
-<<<<<<< HEAD
-	TopoSort<RTLIL::Cell*, RTLIL::IdString::compare_ptr_by_name<RTLIL::Cell>> cells;
 	dict<RTLIL::IdString, Cell*> dcells;
 
-	dict<RTLIL::Cell*, std::set<RTLIL::SigBit>> cell_to_inbit;
-
-	dict<RTLIL::SigBit, std::set<RTLIL::Cell*>> outbit_to_cell;
-
 	for (auto cell : module->cells())
-=======
-	for (auto cell : module->cells()) {
->>>>>>> 80ba43d2
 		if (design->selected(module, cell) && cell->type[0] == '$') {
 			if (cell->type.in(ID($_NOT_), ID($not), ID($logic_not)) &&
 					GetSize(cell->getPort(ID::A)) == 1 && GetSize(cell->getPort(ID::Y)) == 1)
@@ -427,146 +418,98 @@
 			if (cell->type.in(ID($mux), ID($_MUX_)) &&
 					cell->getPort(ID::A) == SigSpec(State::S1) && cell->getPort(ID::B) == SigSpec(State::S0))
 				invert_map[assign_map(cell->getPort(ID::Y))] = assign_map(cell->getPort(ID::S));
-<<<<<<< HEAD
-			if (ct_combinational.cell_known(cell->type))
-				for (auto &conn : cell->connections()) {
-					RTLIL::SigSpec sig = assign_map(conn.second);
-					sig.remove_const();
-					if (ct_combinational.cell_input(cell->type, conn.first))
-						cell_to_inbit[cell].insert(sig.begin(), sig.end());
-					if (ct_combinational.cell_output(cell->type, conn.first))
-						for (auto &bit : sig)
-							outbit_to_cell[bit].insert(cell);
-				}
-                        cells.node(cell);
                         dcells[cell->name] = cell;
-=======
->>>>>>> 80ba43d2
-		}
-	}
+		}
 
 	CellTypes ct_memcells;
 	ct_memcells.setup_stdcells_mem();
 
-<<<<<<< HEAD
-	//cells.sort();
-
-	//for (auto cell : cells.sorted)
+
+	if (!noclkinv)
 	for (auto p : dcells)
 	{
-          Cell* cell = p.second;
-#define ACTION_DO(_p_, _s_) do { cover("opt.opt_expr.action_" S__LINE__); replace_cell(assign_map, module, cell, input.as_string(), _p_, _s_); goto next_cell; } while (0)
-#define ACTION_DO_Y(_v_) ACTION_DO(ID::Y, RTLIL::SigSpec(RTLIL::State::S ## _v_))
-=======
-	if (!noclkinv)
-	for (auto cell : module->cells())
-	if (design->selected(module, cell)) {
-		if (cell->type.in(ID($dff), ID($dffe), ID($dffsr), ID($dffsre), ID($adff), ID($adffe), ID($aldff), ID($aldffe), ID($sdff), ID($sdffe), ID($sdffce), ID($fsm), ID($memrd), ID($memrd_v2), ID($memwr), ID($memwr_v2)))
-			handle_polarity_inv(cell, ID::CLK, ID::CLK_POLARITY, assign_map, invert_map);
-
-		if (cell->type.in(ID($sr), ID($dffsr), ID($dffsre), ID($dlatchsr))) {
-			handle_polarity_inv(cell, ID::SET, ID::SET_POLARITY, assign_map, invert_map);
-			handle_polarity_inv(cell, ID::CLR, ID::CLR_POLARITY, assign_map, invert_map);
-		}
->>>>>>> 80ba43d2
-
-		if (cell->type.in(ID($adff), ID($adffe), ID($adlatch)))
-			handle_polarity_inv(cell, ID::ARST, ID::ARST_POLARITY, assign_map, invert_map);
-
-		if (cell->type.in(ID($aldff), ID($aldffe)))
-			handle_polarity_inv(cell, ID::ALOAD, ID::ALOAD_POLARITY, assign_map, invert_map);
-
-		if (cell->type.in(ID($sdff), ID($sdffe), ID($sdffce)))
-			handle_polarity_inv(cell, ID::SRST, ID::SRST_POLARITY, assign_map, invert_map);
-
-		if (cell->type.in(ID($dffe), ID($adffe), ID($aldffe), ID($sdffe), ID($sdffce), ID($dffsre), ID($dlatch), ID($adlatch), ID($dlatchsr)))
-			handle_polarity_inv(cell, ID::EN, ID::EN_POLARITY, assign_map, invert_map);
-
-		if (!ct_memcells.cell_known(cell->type))
-			continue;
-
-		handle_clkpol_celltype_swap(cell, "$_SR_N?_", "$_SR_P?_", ID::S, assign_map, invert_map);
-		handle_clkpol_celltype_swap(cell, "$_SR_?N_", "$_SR_?P_", ID::R, assign_map, invert_map);
-
-		handle_clkpol_celltype_swap(cell, "$_DFF_N_", "$_DFF_P_", ID::C, assign_map, invert_map);
-
-		handle_clkpol_celltype_swap(cell, "$_DFFE_N?_", "$_DFFE_P?_", ID::C, assign_map, invert_map);
-		handle_clkpol_celltype_swap(cell, "$_DFFE_?N_", "$_DFFE_?P_", ID::E, assign_map, invert_map);
-
-		handle_clkpol_celltype_swap(cell, "$_DFF_N??_", "$_DFF_P??_", ID::C, assign_map, invert_map);
-		handle_clkpol_celltype_swap(cell, "$_DFF_?N?_", "$_DFF_?P?_", ID::R, assign_map, invert_map);
-
-		handle_clkpol_celltype_swap(cell, "$_DFFE_N???_", "$_DFFE_P???_", ID::C, assign_map, invert_map);
-		handle_clkpol_celltype_swap(cell, "$_DFFE_?N??_", "$_DFFE_?P??_", ID::R, assign_map, invert_map);
-		handle_clkpol_celltype_swap(cell, "$_DFFE_???N_", "$_DFFE_???P_", ID::E, assign_map, invert_map);
-
-		handle_clkpol_celltype_swap(cell, "$_SDFF_N??_", "$_SDFF_P??_", ID::C, assign_map, invert_map);
-		handle_clkpol_celltype_swap(cell, "$_SDFF_?N?_", "$_SDFF_?P?_", ID::R, assign_map, invert_map);
-
-		handle_clkpol_celltype_swap(cell, "$_SDFFE_N???_", "$_SDFFE_P???_", ID::C, assign_map, invert_map);
-		handle_clkpol_celltype_swap(cell, "$_SDFFE_?N??_", "$_SDFFE_?P??_", ID::R, assign_map, invert_map);
-		handle_clkpol_celltype_swap(cell, "$_SDFFE_???N_", "$_SDFFE_???P_", ID::E, assign_map, invert_map);
-
-		handle_clkpol_celltype_swap(cell, "$_SDFFCE_N???_", "$_SDFFCE_P???_", ID::C, assign_map, invert_map);
-		handle_clkpol_celltype_swap(cell, "$_SDFFCE_?N??_", "$_SDFFCE_?P??_", ID::R, assign_map, invert_map);
-		handle_clkpol_celltype_swap(cell, "$_SDFFCE_???N_", "$_SDFFCE_???P_", ID::E, assign_map, invert_map);
-
-		handle_clkpol_celltype_swap(cell, "$_ALDFF_N?_", "$_ALDFF_P?_", ID::C, assign_map, invert_map);
-		handle_clkpol_celltype_swap(cell, "$_ALDFF_?N_", "$_ALDFF_?P_", ID::L, assign_map, invert_map);
-
-		handle_clkpol_celltype_swap(cell, "$_ALDFFE_N??_", "$_ALDFFE_P??_", ID::C, assign_map, invert_map);
-		handle_clkpol_celltype_swap(cell, "$_ALDFFE_?N?_", "$_ALDFFE_?P?_", ID::L, assign_map, invert_map);
-		handle_clkpol_celltype_swap(cell, "$_ALDFFE_??N_", "$_ALDFFE_??P_", ID::E, assign_map, invert_map);
-
-		handle_clkpol_celltype_swap(cell, "$_DFFSR_N??_", "$_DFFSR_P??_", ID::C, assign_map, invert_map);
-		handle_clkpol_celltype_swap(cell, "$_DFFSR_?N?_", "$_DFFSR_?P?_", ID::S, assign_map, invert_map);
-		handle_clkpol_celltype_swap(cell, "$_DFFSR_??N_", "$_DFFSR_??P_", ID::R, assign_map, invert_map);
-
-		handle_clkpol_celltype_swap(cell, "$_DFFSRE_N???_", "$_DFFSRE_P???_", ID::C, assign_map, invert_map);
-		handle_clkpol_celltype_swap(cell, "$_DFFSRE_?N??_", "$_DFFSRE_?P??_", ID::S, assign_map, invert_map);
-		handle_clkpol_celltype_swap(cell, "$_DFFSRE_??N?_", "$_DFFSRE_??P?_", ID::R, assign_map, invert_map);
-		handle_clkpol_celltype_swap(cell, "$_DFFSRE_???N_", "$_DFFSRE_???P_", ID::E, assign_map, invert_map);
-
-		handle_clkpol_celltype_swap(cell, "$_DLATCH_N_", "$_DLATCH_P_", ID::E, assign_map, invert_map);
-
-		handle_clkpol_celltype_swap(cell, "$_DLATCH_N??_", "$_DLATCH_P??_", ID::E, assign_map, invert_map);
-		handle_clkpol_celltype_swap(cell, "$_DLATCH_?N?_", "$_DLATCH_?P?_", ID::R, assign_map, invert_map);
-
-		handle_clkpol_celltype_swap(cell, "$_DLATCHSR_N??_", "$_DLATCHSR_P??_", ID::E, assign_map, invert_map);
-		handle_clkpol_celltype_swap(cell, "$_DLATCHSR_?N?_", "$_DLATCHSR_?P?_", ID::S, assign_map, invert_map);
-		handle_clkpol_celltype_swap(cell, "$_DLATCHSR_??N_", "$_DLATCHSR_??P_", ID::R, assign_map, invert_map);	
+		Cell* cell = p.second;
+		if (design->selected(module, cell)) {
+			if (cell->type.in(ID($dff), ID($dffe), ID($dffsr), ID($dffsre), ID($adff), ID($adffe), ID($aldff), ID($aldffe), ID($sdff), ID($sdffe), ID($sdffce), ID($fsm), ID($memrd), ID($memrd_v2), ID($memwr), ID($memwr_v2)))
+				handle_polarity_inv(cell, ID::CLK, ID::CLK_POLARITY, assign_map, invert_map);
+
+			if (cell->type.in(ID($sr), ID($dffsr), ID($dffsre), ID($dlatchsr))) {
+				handle_polarity_inv(cell, ID::SET, ID::SET_POLARITY, assign_map, invert_map);
+				handle_polarity_inv(cell, ID::CLR, ID::CLR_POLARITY, assign_map, invert_map);
+			}
+
+			if (cell->type.in(ID($adff), ID($adffe), ID($adlatch)))
+				handle_polarity_inv(cell, ID::ARST, ID::ARST_POLARITY, assign_map, invert_map);
+
+			if (cell->type.in(ID($aldff), ID($aldffe)))
+				handle_polarity_inv(cell, ID::ALOAD, ID::ALOAD_POLARITY, assign_map, invert_map);
+
+			if (cell->type.in(ID($sdff), ID($sdffe), ID($sdffce)))
+				handle_polarity_inv(cell, ID::SRST, ID::SRST_POLARITY, assign_map, invert_map);
+
+			if (cell->type.in(ID($dffe), ID($adffe), ID($aldffe), ID($sdffe), ID($sdffce), ID($dffsre), ID($dlatch), ID($adlatch), ID($dlatchsr)))
+				handle_polarity_inv(cell, ID::EN, ID::EN_POLARITY, assign_map, invert_map);
+
+			if (!ct_memcells.cell_known(cell->type))
+				continue;
+
+			handle_clkpol_celltype_swap(cell, "$_SR_N?_", "$_SR_P?_", ID::S, assign_map, invert_map);
+			handle_clkpol_celltype_swap(cell, "$_SR_?N_", "$_SR_?P_", ID::R, assign_map, invert_map);
+
+			handle_clkpol_celltype_swap(cell, "$_DFF_N_", "$_DFF_P_", ID::C, assign_map, invert_map);
+
+			handle_clkpol_celltype_swap(cell, "$_DFFE_N?_", "$_DFFE_P?_", ID::C, assign_map, invert_map);
+			handle_clkpol_celltype_swap(cell, "$_DFFE_?N_", "$_DFFE_?P_", ID::E, assign_map, invert_map);
+
+			handle_clkpol_celltype_swap(cell, "$_DFF_N??_", "$_DFF_P??_", ID::C, assign_map, invert_map);
+			handle_clkpol_celltype_swap(cell, "$_DFF_?N?_", "$_DFF_?P?_", ID::R, assign_map, invert_map);
+
+			handle_clkpol_celltype_swap(cell, "$_DFFE_N???_", "$_DFFE_P???_", ID::C, assign_map, invert_map);
+			handle_clkpol_celltype_swap(cell, "$_DFFE_?N??_", "$_DFFE_?P??_", ID::R, assign_map, invert_map);
+			handle_clkpol_celltype_swap(cell, "$_DFFE_???N_", "$_DFFE_???P_", ID::E, assign_map, invert_map);
+
+			handle_clkpol_celltype_swap(cell, "$_SDFF_N??_", "$_SDFF_P??_", ID::C, assign_map, invert_map);
+			handle_clkpol_celltype_swap(cell, "$_SDFF_?N?_", "$_SDFF_?P?_", ID::R, assign_map, invert_map);
+
+			handle_clkpol_celltype_swap(cell, "$_SDFFE_N???_", "$_SDFFE_P???_", ID::C, assign_map, invert_map);
+			handle_clkpol_celltype_swap(cell, "$_SDFFE_?N??_", "$_SDFFE_?P??_", ID::R, assign_map, invert_map);
+			handle_clkpol_celltype_swap(cell, "$_SDFFE_???N_", "$_SDFFE_???P_", ID::E, assign_map, invert_map);
+
+			handle_clkpol_celltype_swap(cell, "$_SDFFCE_N???_", "$_SDFFCE_P???_", ID::C, assign_map, invert_map);
+			handle_clkpol_celltype_swap(cell, "$_SDFFCE_?N??_", "$_SDFFCE_?P??_", ID::R, assign_map, invert_map);
+			handle_clkpol_celltype_swap(cell, "$_SDFFCE_???N_", "$_SDFFCE_???P_", ID::E, assign_map, invert_map);
+
+			handle_clkpol_celltype_swap(cell, "$_ALDFF_N?_", "$_ALDFF_P?_", ID::C, assign_map, invert_map);
+			handle_clkpol_celltype_swap(cell, "$_ALDFF_?N_", "$_ALDFF_?P_", ID::L, assign_map, invert_map);
+
+			handle_clkpol_celltype_swap(cell, "$_ALDFFE_N??_", "$_ALDFFE_P??_", ID::C, assign_map, invert_map);
+			handle_clkpol_celltype_swap(cell, "$_ALDFFE_?N?_", "$_ALDFFE_?P?_", ID::L, assign_map, invert_map);
+			handle_clkpol_celltype_swap(cell, "$_ALDFFE_??N_", "$_ALDFFE_??P_", ID::E, assign_map, invert_map);
+
+			handle_clkpol_celltype_swap(cell, "$_DFFSR_N??_", "$_DFFSR_P??_", ID::C, assign_map, invert_map);
+			handle_clkpol_celltype_swap(cell, "$_DFFSR_?N?_", "$_DFFSR_?P?_", ID::S, assign_map, invert_map);
+			handle_clkpol_celltype_swap(cell, "$_DFFSR_??N_", "$_DFFSR_??P_", ID::R, assign_map, invert_map);
+
+			handle_clkpol_celltype_swap(cell, "$_DFFSRE_N???_", "$_DFFSRE_P???_", ID::C, assign_map, invert_map);
+			handle_clkpol_celltype_swap(cell, "$_DFFSRE_?N??_", "$_DFFSRE_?P??_", ID::S, assign_map, invert_map);
+			handle_clkpol_celltype_swap(cell, "$_DFFSRE_??N?_", "$_DFFSRE_??P?_", ID::R, assign_map, invert_map);
+			handle_clkpol_celltype_swap(cell, "$_DFFSRE_???N_", "$_DFFSRE_???P_", ID::E, assign_map, invert_map);
+
+			handle_clkpol_celltype_swap(cell, "$_DLATCH_N_", "$_DLATCH_P_", ID::E, assign_map, invert_map);
+
+			handle_clkpol_celltype_swap(cell, "$_DLATCH_N??_", "$_DLATCH_P??_", ID::E, assign_map, invert_map);
+			handle_clkpol_celltype_swap(cell, "$_DLATCH_?N?_", "$_DLATCH_?P?_", ID::R, assign_map, invert_map);
+
+			handle_clkpol_celltype_swap(cell, "$_DLATCHSR_N??_", "$_DLATCHSR_P??_", ID::E, assign_map, invert_map);
+			handle_clkpol_celltype_swap(cell, "$_DLATCHSR_?N?_", "$_DLATCHSR_?P?_", ID::S, assign_map, invert_map);
+			handle_clkpol_celltype_swap(cell, "$_DLATCHSR_??N_", "$_DLATCHSR_??P_", ID::R, assign_map, invert_map);
+		}	
 	}
 
-	TopoSort<RTLIL::Cell*, RTLIL::IdString::compare_ptr_by_name<RTLIL::Cell>> cells;
-	dict<RTLIL::SigBit, Cell*> outbit_to_cell;
-
-	for (auto cell : module->cells())
-	if (design->selected(module, cell) && yosys_celltypes.cell_evaluable(cell->type)) {
-		for (auto &conn : cell->connections())
-		if (yosys_celltypes.cell_output(cell->type, conn.first))
-		for (auto bit : assign_map(conn.second))
-			outbit_to_cell[bit] = cell;
-		cells.node(cell);
-	}
-
-	for (auto cell : module->cells())
-	if (design->selected(module, cell) && yosys_celltypes.cell_evaluable(cell->type)) {
-		const int r_index = cells.node(cell);
-		for (auto &conn : cell->connections())
-		if (yosys_celltypes.cell_input(cell->type, conn.first))
-		for (auto bit : assign_map(conn.second))
-		if (outbit_to_cell.count(bit))
-			cells.edge(cells.node(outbit_to_cell.at(bit)), r_index);
-	}
-
-	if (!cells.sort()) {
-		// There might be a combinational loop, or there might be constants on the output of cells. 'check' may find out more.
-		// ...unless this is a coarse-grained cell loop, but not a bit loop, in which case it won't, and all is good.
-		log("Couldn't topologically sort cells, optimizing module %s may take a longer time.\n", log_id(module));
-	}
-
-	for (auto cell : cells.sorted)
+
+	for (auto p : dcells)
 	{
+        	Cell* cell = p.second;
 #define ACTION_DO(_p_, _s_) do { cover("opt.opt_expr.action_" S__LINE__); replace_cell(assign_map, module, cell, input.as_string(), _p_, _s_); goto next_cell; } while (0)
 #define ACTION_DO_Y(_v_) ACTION_DO(ID::Y, RTLIL::SigSpec(RTLIL::State::S ## _v_))
 
