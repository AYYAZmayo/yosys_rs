/*
 *  yosys -- Yosys Open SYnthesis Suite
 *
 *  Copyright (C) 2012  Claire Xenia Wolf <claire@yosyshq.com>
 *
 *  Permission to use, copy, modify, and/or distribute this software for any
 *  purpose with or without fee is hereby granted, provided that the above
 *  copyright notice and this permission notice appear in all copies.
 *
 *  THE SOFTWARE IS PROVIDED "AS IS" AND THE AUTHOR DISCLAIMS ALL WARRANTIES
 *  WITH REGARD TO THIS SOFTWARE INCLUDING ALL IMPLIED WARRANTIES OF
 *  MERCHANTABILITY AND FITNESS. IN NO EVENT SHALL THE AUTHOR BE LIABLE FOR
 *  ANY SPECIAL, DIRECT, INDIRECT, OR CONSEQUENTIAL DAMAGES OR ANY DAMAGES
 *  WHATSOEVER RESULTING FROM LOSS OF USE, DATA OR PROFITS, WHETHER IN AN
 *  ACTION OF CONTRACT, NEGLIGENCE OR OTHER TORTIOUS ACTION, ARISING OUT OF
 *  OR IN CONNECTION WITH THE USE OR PERFORMANCE OF THIS SOFTWARE.
 *
 */

#include "kernel/register.h"
#include "kernel/celltypes.h"
#include "kernel/log.h"
#include <string.h>

#ifndef _WIN32
#  include <dirent.h>
#endif

#ifdef __APPLE__
#  include <unistd.h>
#endif

#ifdef YOSYS_ENABLE_READLINE
#  include <readline/readline.h>
#endif

#ifdef YOSYS_ENABLE_EDITLINE
#  include <editline/readline.h>
#endif

USING_YOSYS_NAMESPACE
PRIVATE_NAMESPACE_BEGIN

#undef CLUSTER_CELLS_AND_PORTBOXES

struct ShowWorker
{
	CellTypes ct;

	vector<shared_str> dot_escape_store;
	std::map<RTLIL::IdString, int> dot_id2num_store;
	std::map<RTLIL::IdString, int> autonames;
	int single_idx_count;

	struct net_conn { std::set<std::pair<std::string, int>> in, out; std::string color; };
	std::map<std::string, net_conn> net_conn_map;

	FILE *f;
	RTLIL::Design *design;
	RTLIL::Module *module;
	uint32_t currentColor;
	bool genWidthLabels;
	bool genSignedLabels;
	bool stretchIO;
	bool enumerateIds;
	bool abbreviateIds;
	bool notitle;
	bool href;
	int page_counter;

	const std::vector<std::pair<std::string, RTLIL::Selection>> &color_selections;
	const std::vector<std::pair<std::string, RTLIL::Selection>> &label_selections;

	std::map<RTLIL::Const, int> colorattr_cache;
	RTLIL::IdString colorattr;


	static uint32_t xorshift32(uint32_t x) {
		x ^= x << 13;
		x ^= x >> 17;
		x ^= x << 5;
		return x;
	}

	std::string nextColor()
	{
		if (currentColor == 0)
			return "color=\"black\", fontcolor=\"black\"";
		return stringf("colorscheme=\"dark28\", color=\"%d\", fontcolor=\"%d\"", currentColor%8+1, currentColor%8+1);
	}

	std::string nextColor(std::string presetColor)
	{
		if (presetColor.empty())
			return nextColor();
		return presetColor;
	}

	std::string nextColor(RTLIL::SigSpec sig, std::string defaultColor)
	{
		std::string color = findColor(sig);
		if (!color.empty()) return color;
		return defaultColor;
	}

	std::string nextColor(const RTLIL::SigSig &conn, std::string defaultColor)
	{
		std::string color = findColor(conn);
		if (!color.empty()) return color;
		return defaultColor;
	}

	std::string nextColor(const RTLIL::SigSpec &sig)
	{
		return nextColor(sig, nextColor());
	}

	std::string nextColor(const RTLIL::SigSig &conn)
	{
		return nextColor(conn, nextColor());
	}

	std::string widthLabel(int bits)
	{
		if (bits <= 1)
			return "label=\"\"";
		if (!genWidthLabels)
			return "style=\"setlinewidth(3)\", label=\"\"";
		return stringf("style=\"setlinewidth(3)\", label=\"<%d>\"", bits);
	}

	std::string findColor(RTLIL::SigSpec sig)
	{
		sig.sort_and_unify();
		for (auto &c : sig.chunks()) {
			if (c.wire != nullptr)
				return findColor(c.wire->name);
		}
		return "";
	}

	std::string findColor(const RTLIL::SigSig &conn)
	{
		std::string firstColor = findColor(conn.first);
		if (findColor(conn.second) == firstColor) return firstColor;
		return "";
	}

	std::string findColor(IdString member_name)
	{
		for (auto &s : color_selections)
			if (s.second.selected_member(module->name, member_name)) {
				return stringf("color=\"%s\", fontcolor=\"%s\"", s.first.c_str(), s.first.c_str());
			}

		RTLIL::Const colorattr_value;
		RTLIL::Cell *cell = module->cell(member_name);
		RTLIL::Wire *wire = module->wire(member_name);

		if (cell && cell->attributes.count(colorattr))
			colorattr_value = cell->attributes.at(colorattr);
		else if (wire && wire->attributes.count(colorattr))
			colorattr_value = wire->attributes.at(colorattr);
		else
			return "";

		if (colorattr_cache.count(colorattr_value) == 0) {
			int next_id = GetSize(colorattr_cache);
			colorattr_cache[colorattr_value] = (next_id % 8) + 1;
		}

		return stringf("colorscheme=\"dark28\", color=\"%d\", fontcolor=\"%d\"", colorattr_cache.at(colorattr_value), colorattr_cache.at(colorattr_value));
	}

	const char *findLabel(std::string member_name)
	{
		for (auto &s : label_selections)
			if (s.second.selected_member(module->name, member_name))
				return escape(s.first);
		return escape(member_name, true);
	}

	const char *escape(std::string id, bool is_name = false)
	{
		if (id.size() == 0)
			return "";

		if (id[0] == '$' && is_name) {
			if (enumerateIds) {
				if (autonames.count(id) == 0) {
					autonames[id] = autonames.size() + 1;
					log("Generated short name for internal identifier: _%d_ -> %s\n", autonames[id], id.c_str());
				}
				id = stringf("_%d_", autonames[id]);
			} else if (abbreviateIds) {
				const char *p = id.c_str();
				const char *q = strrchr(p, '$');
				id = std::string(q);
			}
		}

		if (id[0] == '\\')
			id = id.substr(1);

		// TODO: optionally include autoname + print correspondence in case of ambiguity
		size_t max_label_len = abbreviateIds ? 256 : 16384;
		if (id.size() > max_label_len) {
			id = id.substr(0,max_label_len-3) + "...";
		}

		std::string str;
		for (char ch : id) {
			if (ch == '\\') {
				 // new graphviz have bug with escaping '\'
				str += "&#9586;";
				continue;
			}
			if (ch == '"' || ch == '<' || ch == '>')
				str += "\\";
			str += ch;
		}

		dot_escape_store.push_back(str);
		return dot_escape_store.back().c_str();
	}

	int id2num(RTLIL::IdString id)
	{
		if (dot_id2num_store.count(id) > 0)
			return dot_id2num_store[id];
		return dot_id2num_store[id] = dot_id2num_store.size() + 1;
	}

	std::string gen_signode_simple(RTLIL::SigSpec sig, bool range_check = true)
	{
		if (GetSize(sig) == 0) {
			fprintf(f, "v%d [ label=\"\" ];\n", single_idx_count);
			return stringf("v%d", single_idx_count++);
		}

		if (sig.is_chunk()) {
			const RTLIL::SigChunk &c = sig.as_chunk();
			if (c.wire != nullptr && design->selected_member(module->name, c.wire->name)) {
				if (!range_check || c.wire->width == c.width)
						return stringf("n%d", id2num(c.wire->name));
			} else {
				fprintf(f, "v%d [ label=\"%s\" ];\n", single_idx_count, findLabel(log_signal(c)));
				return stringf("v%d", single_idx_count++);
			}
		}

		return std::string();
	}

	// Return the pieces of a label joined by a '|' separator
	std::string join_label_pieces(std::vector<std::string> pieces)
	{
		std::string ret = "";
		bool first_piece = true;

		for (auto &piece : pieces) {
			if (!first_piece)
				ret += "|";
			ret += piece;
			first_piece = false;
		}

		return ret;
	}

	std::string gen_portbox(std::string port, RTLIL::SigSpec sig, bool driver, std::string *node = nullptr)
	{
		std::string code;
		std::string net = gen_signode_simple(sig);
		if (net.empty())
		{
			int dot_idx = single_idx_count++;
			std::vector<std::string> label_pieces;
			int bitpos = sig.size()-1;

			for (int rep, chunk_idx = ((int) sig.chunks().size()) - 1; chunk_idx >= 0; chunk_idx -= rep) {
				const RTLIL::SigChunk &c = sig.chunks().at(chunk_idx);

				// Find the number of times this chunk is repeating
				for (rep = 1; chunk_idx - rep >= 0 && c == sig.chunks().at(chunk_idx - rep); rep++);

				int cl, cr;
				cl = c.offset + c.width - 1;
				cr = c.offset;

				if (c.is_wire()) {
					if (c.wire->upto) {
						cr = (c.wire->width - 1) - c.offset;
						cl = cr - (c.width - 1);
					}

					cl += c.wire->start_offset;
					cr += c.wire->start_offset;
				}

				// Is this chunk a constant filled with one kind of bit state?
				bool no_signode = !driver && !c.is_wire() \
								  && std::equal(c.data.begin() + 1, c.data.end(), c.data.begin());

				if (!no_signode) {
					net = gen_signode_simple(c, false);
					log_assert(!net.empty());
				}

				std::string repinfo = rep > 1 ? stringf("%dx ", rep) : "";
				std::string portside = stringf("%d:%d", bitpos, bitpos - rep*c.width + 1);
				std::string remoteside = stringf("%s%d:%d", repinfo.c_str(), cl, cr);

				if (driver) {
					log_assert(!net.empty());
					label_pieces.push_back(stringf("<s%d> %s - %s ", chunk_idx, portside.c_str(), remoteside.c_str()));
					net_conn_map[net].in.insert({stringf("x%d:s%d", dot_idx, chunk_idx), rep*c.width});
					net_conn_map[net].color = nextColor(c, net_conn_map[net].color);
				} else {
					if (no_signode) {
						log_assert(rep == 1);
						label_pieces.push_back(stringf("%c -&gt; %d:%d ",
								c.data.front() == State::S0 ? '0' :
								c.data.front() == State::S1 ? '1' :
								c.data.front() == State::Sx ? 'X' :
								c.data.front() == State::Sz ? 'Z' : '?',
								bitpos, bitpos-rep*c.width+1));
					} else {
						label_pieces.push_back(stringf("<s%d> %s - %s ", chunk_idx, remoteside.c_str(), portside.c_str()));
						net_conn_map[net].out.insert({stringf("x%d:s%d", dot_idx, chunk_idx), rep*c.width});
						net_conn_map[net].color = nextColor(c, net_conn_map[net].color);
					}
				}

				bitpos -= rep * c.width;
			}

			code += stringf("x%d [ shape=record, style=rounded, label=\"", dot_idx) \
					+ join_label_pieces(label_pieces) + stringf("\", %s ];\n", nextColor(sig).c_str());

			if (!port.empty()) {
				currentColor = xorshift32(currentColor);
				if (driver)
					code += stringf("%s:e -> x%d:w [arrowhead=odiamond, arrowtail=odiamond, dir=both, %s, %s];\n", port.c_str(), dot_idx, nextColor(sig).c_str(), widthLabel(sig.size()).c_str());
				else
					code += stringf("x%d:e -> %s:w [arrowhead=odiamond, arrowtail=odiamond, dir=both, %s, %s];\n", dot_idx, port.c_str(), nextColor(sig).c_str(), widthLabel(sig.size()).c_str());
			}
			if (node != nullptr)
				*node = stringf("x%d", dot_idx);
		}
		else
		{
			if (!port.empty()) {
				if (driver)
					net_conn_map[net].in.insert({port, GetSize(sig)});
				else
					net_conn_map[net].out.insert({port, GetSize(sig)});
				net_conn_map[net].color = nextColor(sig, net_conn_map[net].color);
			}
			if (node != nullptr)
				*node = net;
		}
		return code;
	}

	void collect_proc_signals(std::vector<RTLIL::SigSpec> &obj, std::set<RTLIL::SigSpec> &signals)
	{
		for (auto &it : obj)
			if (!it.is_fully_const())
				signals.insert(it);
	}

	void collect_proc_signals(std::vector<RTLIL::SigSig> &obj, std::set<RTLIL::SigSpec> &input_signals, std::set<RTLIL::SigSpec> &output_signals)
	{
		for (auto &it : obj) {
			output_signals.insert(it.first);
			if (!it.second.is_fully_const())
				input_signals.insert(it.second);
		}
	}

	void collect_proc_signals(RTLIL::CaseRule *obj, std::set<RTLIL::SigSpec> &input_signals, std::set<RTLIL::SigSpec> &output_signals)
	{
		collect_proc_signals(obj->compare, input_signals);
		collect_proc_signals(obj->actions, input_signals, output_signals);
		for (auto it : obj->switches)
			collect_proc_signals(it, input_signals, output_signals);
	}

	void collect_proc_signals(RTLIL::SwitchRule *obj, std::set<RTLIL::SigSpec> &input_signals, std::set<RTLIL::SigSpec> &output_signals)
	{
		input_signals.insert(obj->signal);
		for (auto it : obj->cases)
			collect_proc_signals(it, input_signals, output_signals);
	}

	void collect_proc_signals(RTLIL::SyncRule *obj, std::set<RTLIL::SigSpec> &input_signals, std::set<RTLIL::SigSpec> &output_signals)
	{
		input_signals.insert(obj->signal);
		collect_proc_signals(obj->actions, input_signals, output_signals);
		for (auto it : obj->mem_write_actions) {
			input_signals.insert(it.address);
			input_signals.insert(it.data);
			input_signals.insert(it.enable);
		}
	}

	void collect_proc_signals(RTLIL::Process *obj, std::set<RTLIL::SigSpec> &input_signals, std::set<RTLIL::SigSpec> &output_signals)
	{
		collect_proc_signals(&obj->root_case, input_signals, output_signals);
		for (auto it : obj->syncs)
			collect_proc_signals(it, input_signals, output_signals);
	}

	void handle_module()
	{
		single_idx_count = 0;
		dot_escape_store.clear();
		dot_id2num_store.clear();
		net_conn_map.clear();

		fprintf(f, "digraph \"%s\" {\n", escape(module->name.str()));
		if (!notitle)
			fprintf(f, "label=\"%s\";\n", escape(module->name.str()));
		fprintf(f, "rankdir=\"LR\";\n");
		fprintf(f, "remincross=true;\n");

		std::set<std::string> all_sources, all_sinks;

		std::map<std::string, std::string> wires_on_demand;
		for (auto wire : module->selected_wires()) {
			const char *shape = "diamond";
			if (wire->port_input || wire->port_output)
				shape = "octagon";
			if (wire->name.isPublic()) {
<<<<<<< HEAD
				fprintf(f, "n%d [ shape=%s, label=\"%s\", %s ];\n",
						id2num(wire->name), shape, findLabel(wire->name.str()),
						nextColor(RTLIL::SigSpec(wire), "color=\"black\", fontcolor=\"black\"").c_str());
=======
				std::string src_href;
				if (href && wire->attributes.count(ID::src) > 0)
					src_href = stringf(", href=\"%s\" ", escape(wire->attributes.at(ID::src).decode_string()));
				fprintf(f, "n%d [ shape=%s, label=\"%s\", %s%s];\n",
						id2num(wire->name), shape, findLabel(wire->name.str()),
						nextColor(RTLIL::SigSpec(wire), "color=\"black\", fontcolor=\"black\"").c_str(),
						src_href.c_str());
>>>>>>> 00338082
				if (wire->port_input)
					all_sources.insert(stringf("n%d", id2num(wire->name)));
				else if (wire->port_output)
					all_sinks.insert(stringf("n%d", id2num(wire->name)));
			} else {
				wires_on_demand[stringf("n%d", id2num(wire->name))] = wire->name.str();
			}
		}

		if (stretchIO)
		{
			fprintf(f, "{ rank=\"source\";");
			for (auto n : all_sources)
				fprintf(f, " %s;", n.c_str());
			fprintf(f, "}\n");

			fprintf(f, "{ rank=\"sink\";");
			for (auto n : all_sinks)
				fprintf(f, " %s;", n.c_str());
			fprintf(f, "}\n");
		}

		for (auto cell : module->selected_cells())
		{
			std::vector<RTLIL::IdString> in_ports, out_ports;
			std::vector<std::string> in_label_pieces, out_label_pieces;

			for (auto &conn : cell->connections()) {
				if (!ct.cell_output(cell->type, conn.first))
					in_ports.push_back(conn.first);
				else
					out_ports.push_back(conn.first);
			}

			std::sort(in_ports.begin(), in_ports.end(), RTLIL::sort_by_id_str());
			std::sort(out_ports.begin(), out_ports.end(), RTLIL::sort_by_id_str());

			for (auto &p : in_ports) {
				bool signed_suffix = genSignedLabels && cell->hasParam(p.str() + "_SIGNED")
									 && cell->getParam(p.str() + "_SIGNED").as_bool();

				in_label_pieces.push_back(stringf("<p%d> %s%s", id2num(p), escape(p.str()),
										  signed_suffix ? "*" : ""));
			}

			for (auto &p : out_ports)
				out_label_pieces.push_back(stringf("<p%d> %s", id2num(p), escape(p.str())));
<<<<<<< HEAD

			std::string in_label = join_label_pieces(in_label_pieces);
			std::string out_label = join_label_pieces(out_label_pieces);

=======

			std::string in_label = join_label_pieces(in_label_pieces);
			std::string out_label = join_label_pieces(out_label_pieces);

>>>>>>> 00338082
			std::string label_string = stringf("{{%s}|%s\\n%s|{%s}}", in_label.c_str(),
											   findLabel(cell->name.str()), escape(cell->type.str()),
											   out_label.c_str());

			std::string code;
			for (auto &conn : cell->connections()) {
				code += gen_portbox(stringf("c%d:p%d", id2num(cell->name), id2num(conn.first)),
						conn.second, ct.cell_output(cell->type, conn.first));
			}

			std::string src_href;
			if (href && cell->attributes.count(ID::src) > 0) {
				src_href = stringf("%shref=\"%s\" ", (findColor(cell->name).empty() ? "" :" , "), escape(cell->attributes.at(ID::src).decode_string()));
			}
#ifdef CLUSTER_CELLS_AND_PORTBOXES
			if (!code.empty())
<<<<<<< HEAD
				fprintf(f, "subgraph cluster_c%d {\nc%d [ shape=record, label=\"%s\"%s ];\n%s}\n",
						id2num(cell->name), id2num(cell->name), label_string.c_str(), color.c_str(), code.c_str());
			else
#endif
				fprintf(f, "c%d [ shape=record, label=\"%s\", %s ];\n%s",
						id2num(cell->name), label_string.c_str(), findColor(cell->name).c_str(), code.c_str());
=======
				fprintf(f, "subgraph cluster_c%d {\nc%d [ shape=record, label=\"%s\"%s%s ];\n%s}\n",
						id2num(cell->name), id2num(cell->name), label_string.c_str(), color.c_str(), src_href.c_str(), code.c_str());
			else
#endif
				fprintf(f, "c%d [ shape=record, label=\"%s\", %s%s ];\n%s",
						id2num(cell->name), label_string.c_str(), findColor(cell->name).c_str(), src_href.c_str(), code.c_str());
>>>>>>> 00338082
		}

		for (auto &it : module->processes)
		{
			RTLIL::Process *proc = it.second;

			if (!design->selected_member(module->name, proc->name))
				continue;

			std::set<RTLIL::SigSpec> input_signals, output_signals;
			collect_proc_signals(proc, input_signals, output_signals);

			int pidx = single_idx_count++;
			input_signals.erase(RTLIL::SigSpec());
			output_signals.erase(RTLIL::SigSpec());

			for (auto &sig : input_signals) {
				std::string code, node;
				code += gen_portbox("", sig, false, &node);
				fprintf(f, "%s", code.c_str());
				net_conn_map[node].out.insert({stringf("p%d", pidx), GetSize(sig)});
				net_conn_map[node].color = nextColor(sig, net_conn_map[node].color);
			}

			for (auto &sig : output_signals) {
				std::string code, node;
				code += gen_portbox("", sig, true, &node);
				fprintf(f, "%s", code.c_str());
				net_conn_map[node].in.insert({stringf("p%d", pidx), GetSize(sig)});
				net_conn_map[node].color = nextColor(sig, net_conn_map[node].color);
			}

			std::string proc_src = RTLIL::unescape_id(proc->name);
			if (proc->attributes.count(ID::src) > 0)
				proc_src = proc->attributes.at(ID::src).decode_string();
			fprintf(f, "p%d [shape=box, style=rounded, label=\"PROC %s\\n%s\", %s];\n", pidx, findLabel(proc->name.str()), proc_src.c_str(), findColor(proc->name).c_str());
		}

		for (auto &conn : module->connections())
		{
			bool found_lhs_wire = false;
			for (auto &c : conn.first.chunks()) {
				if (c.wire == nullptr || design->selected_member(module->name, c.wire->name))
					found_lhs_wire = true;
			}
			bool found_rhs_wire = false;
			for (auto &c : conn.second.chunks()) {
				if (c.wire == nullptr || design->selected_member(module->name, c.wire->name))
					found_rhs_wire = true;
			}
			if (!found_lhs_wire || !found_rhs_wire)
				continue;

			std::string code, left_node, right_node;
			code += gen_portbox("", conn.second, false, &left_node);
			code += gen_portbox("", conn.first, true, &right_node);
			fprintf(f, "%s", code.c_str());

			if (left_node[0] == 'x' && right_node[0] == 'x') {
				currentColor = xorshift32(currentColor);
				fprintf(f, "%s:e -> %s:w [arrowhead=odiamond, arrowtail=odiamond, dir=both, %s, %s];\n", left_node.c_str(), right_node.c_str(), nextColor(conn).c_str(), widthLabel(conn.first.size()).c_str());
			} else {
				net_conn_map[right_node].color = nextColor(conn, net_conn_map[right_node].color);
				net_conn_map[left_node].color = nextColor(conn, net_conn_map[left_node].color);
				if (left_node[0] == 'x') {
					net_conn_map[right_node].in.insert({left_node, GetSize(conn.first)});
				} else if (right_node[0] == 'x') {
					net_conn_map[left_node].out.insert({right_node, GetSize(conn.first)});
				} else {
					net_conn_map[right_node].in.insert({stringf("x%d", single_idx_count), GetSize(conn.first)});
					net_conn_map[left_node].out.insert({stringf("x%d", single_idx_count), GetSize(conn.first)});
					fprintf(f, "x%d [shape=point, %s];\n", single_idx_count++, findColor(conn).c_str());
				}
			}
		}

		for (auto &it : net_conn_map)
		{
			currentColor = xorshift32(currentColor);
			if (wires_on_demand.count(it.first) > 0) {
				if (it.second.in.size() == 1 && it.second.out.size() > 1 && it.second.in.begin()->first.compare(0, 1, "p") == 0)
					it.second.out.erase(*it.second.in.begin());
				if (it.second.in.size() == 1 && it.second.out.size() == 1) {
					std::string from = it.second.in.begin()->first, to = it.second.out.begin()->first;
					int bits = it.second.in.begin()->second;
					if (from != to || from.compare(0, 1, "p") != 0)
						fprintf(f, "%s:e -> %s:w [%s, %s];\n", from.c_str(), to.c_str(), nextColor(it.second.color).c_str(), widthLabel(bits).c_str());
					continue;
				}
				if (it.second.in.size() == 0 || it.second.out.size() == 0)
					fprintf(f, "%s [ shape=diamond, label=\"%s\" ];\n", it.first.c_str(), findLabel(wires_on_demand[it.first]));
				else
					fprintf(f, "%s [ shape=point ];\n", it.first.c_str());
			}
			for (auto &it2 : it.second.in)
				fprintf(f, "%s:e -> %s:w [%s, %s];\n", it2.first.c_str(), it.first.c_str(), nextColor(it.second.color).c_str(), widthLabel(it2.second).c_str());
			for (auto &it2 : it.second.out)
				fprintf(f, "%s:e -> %s:w [%s, %s];\n", it.first.c_str(), it2.first.c_str(), nextColor(it.second.color).c_str(), widthLabel(it2.second).c_str());
		}

		fprintf(f, "}\n");
	}

	ShowWorker(FILE *f, RTLIL::Design *design, std::vector<RTLIL::Design*> &libs, uint32_t colorSeed, bool genWidthLabels,
			bool genSignedLabels, bool stretchIO, bool enumerateIds, bool abbreviateIds, bool notitle, bool href,
			const std::vector<std::pair<std::string, RTLIL::Selection>> &color_selections,
			const std::vector<std::pair<std::string, RTLIL::Selection>> &label_selections, RTLIL::IdString colorattr) :
			f(f), design(design), currentColor(colorSeed), genWidthLabels(genWidthLabels),
			genSignedLabels(genSignedLabels), stretchIO(stretchIO), enumerateIds(enumerateIds), abbreviateIds(abbreviateIds),
			notitle(notitle), href(href), color_selections(color_selections), label_selections(label_selections), colorattr(colorattr)
	{
		ct.setup_internals();
		ct.setup_internals_mem();
		ct.setup_internals_anyinit();
		ct.setup_stdcells();
		ct.setup_stdcells_mem();
		ct.setup_design(design);

		for (auto lib : libs)
			ct.setup_design(lib);

		design->optimize();
		page_counter = 0;
		for (auto mod : design->selected_modules())
		{
			module = mod;
			if (design->selected_whole_module(module->name)) {
				if (module->get_blackbox_attribute()) {
					// log("Skipping blackbox module %s.\n", log_id(module->name));
					continue;
				} else
				if (module->cells().size() == 0 && module->connections().empty() && module->processes.empty()) {
					log("Skipping empty module %s.\n", log_id(module->name));
					continue;
				} else
					log("Dumping module %s to page %d.\n", log_id(module->name), ++page_counter);
			} else
				log("Dumping selected parts of module %s to page %d.\n", log_id(module->name), ++page_counter);
			handle_module();
		}
	}
};

struct ShowPass : public Pass {
	ShowPass() : Pass("show", "generate schematics using graphviz") { }
	void help() override
	{
		//   |---v---|---v---|---v---|---v---|---v---|---v---|---v---|---v---|---v---|---v---|
		log("\n");
		log("    show [options] [selection]\n");
		log("\n");
		log("Create a graphviz DOT file for the selected part of the design and compile it\n");
		log("to a graphics file (usually SVG or PostScript).\n");
		log("\n");
		log("    -viewer <viewer>\n");
		log("        Run the specified command with the graphics file as parameter.\n");
		log("        On Windows, this pauses yosys until the viewer exits.\n");
		log("        Use \"-viewer none\" to not run any command.\n");
		log("\n");
		log("    -format <format>\n");
		log("        Generate a graphics file in the specified format. Use 'dot' to just\n");
		log("        generate a .dot file, or other <format> strings such as 'svg' or 'ps'\n");
		log("        to generate files in other formats (this calls the 'dot' command).\n");
		log("\n");
		log("    -lib <verilog_or_rtlil_file>\n");
		log("        Use the specified library file for determining whether cell ports are\n");
		log("        inputs or outputs. This option can be used multiple times to specify\n");
		log("        more than one library.\n");
		log("\n");
		log("        note: in most cases it is better to load the library before calling\n");
		log("        show with 'read_verilog -lib <filename>'. it is also possible to\n");
		log("        load liberty files with 'read_liberty -lib <filename>'.\n");
		log("\n");
		log("    -prefix <prefix>\n");
		log("        generate <prefix>.* instead of ~/.yosys_show.*\n");
		log("\n");
		log("    -color <color> <object>\n");
		log("        assign the specified color to the specified object. The object can be\n");
		log("        a single selection wildcard expressions or a saved set of objects in\n");
		log("        the @<name> syntax (see \"help select\" for details).\n");
		log("\n");
		log("    -label <text> <object>\n");
		log("        assign the specified label text to the specified object. The object can\n");
		log("        be a single selection wildcard expressions or a saved set of objects in\n");
		log("        the @<name> syntax (see \"help select\" for details).\n");
		log("\n");
		log("    -colors <seed>\n");
		log("        Randomly assign colors to the wires. The integer argument is the seed\n");
		log("        for the random number generator. Change the seed value if the colored\n");
		log("        graph still is ambiguous. A seed of zero deactivates the coloring.\n");
		log("\n");
		log("    -colorattr <attribute_name>\n");
		log("        Use the specified attribute to assign colors. A unique color is\n");
		log("        assigned to each unique value of this attribute.\n");
		log("\n");
		log("    -width\n");
		log("        annotate buses with a label indicating the width of the bus.\n");
		log("\n");
		log("    -signed\n");
		log("        mark ports (A, B) that are declared as signed (using the [AB]_SIGNED\n");
		log("        cell parameter) with an asterisk next to the port name.\n");
		log("\n");
		log("    -stretch\n");
		log("        stretch the graph so all inputs are on the left side and all outputs\n");
		log("        (including inout ports) are on the right side.\n");
		log("\n");
		log("    -pause\n");
		log("        wait for the user to press enter to before returning\n");
		log("\n");
		log("    -enum\n");
		log("        enumerate objects with internal ($-prefixed) names\n");
		log("\n");
		log("    -long\n");
		log("        do not abbreviate objects with internal ($-prefixed) names\n");
		log("\n");
		log("    -notitle\n");
		log("        do not add the module name as graph title to the dot file\n");
		log("\n");
		log("    -nobg\n");
		log("        don't run viewer in the background, IE wait for the viewer tool to\n");
		log("        exit before returning\n");
		log("\n");
		log("    -href\n");
		log("        adds href attribute to all items representing cells and wires, using\n");
		log("        src attribute of origin\n");
		log("\n");
		log("When no <format> is specified, 'dot' is used. When no <format> and <viewer> is\n");
		log("specified, 'xdot' is used to display the schematic (POSIX systems only).\n");
		log("\n");
		log("The generated output files are '~/.yosys_show.dot' and '~/.yosys_show.<format>',\n");
		log("unless another prefix is specified using -prefix <prefix>.\n");
		log("\n");
		log("Yosys on Windows and YosysJS use different defaults: The output is written\n");
		log("to 'show.dot' in the current directory and new viewer is launched each time\n");
		log("the 'show' command is executed.\n");
		log("\n");
	}
	void execute(std::vector<std::string> args, RTLIL::Design *design) override
	{
		log_header(design, "Generating Graphviz representation of design.\n");
		log_push();

		std::vector<std::pair<std::string, RTLIL::Selection>> color_selections;
		std::vector<std::pair<std::string, RTLIL::Selection>> label_selections;

#if defined(_WIN32) || defined(YOSYS_DISABLE_SPAWN)
		std::string format = "dot";
		std::string prefix = "show";
#else
		std::string format;
		std::string prefix = stringf("%s/.yosys_show", getenv("HOME") ? getenv("HOME") : ".");
#endif
		std::string viewer_exe;
		std::vector<std::string> libfiles;
		std::vector<RTLIL::Design*> libs;
		uint32_t colorSeed = 0;
		bool flag_width = false;
		bool flag_signed = false;
		bool flag_stretch = false;
		bool flag_pause = false;
		bool flag_enum = false;
		bool flag_abbreviate = true;
		bool flag_notitle = false;
		bool flag_href = false;
		bool custom_prefix = false;
		std::string background = "&";
		RTLIL::IdString colorattr;

		size_t argidx;
		for (argidx = 1; argidx < args.size(); argidx++)
		{
			std::string arg = args[argidx];
			if (arg == "-viewer" && argidx+1 < args.size()) {
				viewer_exe = args[++argidx];
				continue;
			}
			if (arg == "-lib" && argidx+1 < args.size()) {
				libfiles.push_back(args[++argidx]);
				continue;
			}
			if (arg == "-prefix" && argidx+1 < args.size()) {
				prefix = args[++argidx];
				custom_prefix = true;
				continue;
			}
			if (arg == "-color" && argidx+2 < args.size()) {
				std::pair<std::string, RTLIL::Selection> data;
				data.first = args[++argidx], argidx++;
				handle_extra_select_args(this, args, argidx, argidx+1, design);
				data.second = design->selection_stack.back();
				design->selection_stack.pop_back();
				color_selections.push_back(data);
				continue;
			}
			if (arg == "-label" && argidx+2 < args.size()) {
				std::pair<std::string, RTLIL::Selection> data;
				data.first = args[++argidx], argidx++;
				handle_extra_select_args(this, args, argidx, argidx+1, design);
				data.second = design->selection_stack.back();
				design->selection_stack.pop_back();
				label_selections.push_back(data);
				continue;
			}
			if (arg == "-colors" && argidx+1 < args.size()) {
				colorSeed = atoi(args[++argidx].c_str());
				for (int i = 0; i < 100; i++)
					colorSeed = ShowWorker::xorshift32(colorSeed);
				continue;
			}
			if (arg == "-colorattr" && argidx+1 < args.size()) {
				colorattr = RTLIL::escape_id(args[++argidx]);
				continue;
			}
			if (arg == "-format" && argidx+1 < args.size()) {
				format = args[++argidx];
				continue;
			}
			if (arg == "-width") {
				flag_width= true;
				continue;
			}
			if (arg == "-signed") {
				flag_signed= true;
				continue;
			}
			if (arg == "-stretch") {
				flag_stretch= true;
				continue;
			}
			if (arg == "-pause") {
				flag_pause= true;
				continue;
			}
			if (arg == "-enum") {
				flag_enum = true;
				flag_abbreviate = false;
				continue;
			}
			if (arg == "-long") {
				flag_enum = false;
				flag_abbreviate = false;
				continue;
			}
			if (arg == "-notitle") {
				flag_notitle = true;
				continue;
			}
			if (arg == "-nobg") {
				background= "";
				continue;
			}
			if (arg == "-href") {
				flag_href = true;
				continue;
			}
			break;
		}
		extra_args(args, argidx, design);

		if (format != "ps" && format != "dot") {
			int modcount = 0;
			for (auto module : design->selected_modules()) {
				if (module->get_blackbox_attribute())
					continue;
				if (module->cells().size() == 0 && module->connections().empty())
					continue;
				modcount++;
			}
			if (modcount > 1)
				log_cmd_error("For formats different than 'ps' or 'dot' only one module must be selected.\n");
		}

		for (auto filename : libfiles) {
			std::ifstream f;
			rewrite_filename(filename);
			f.open(filename.c_str());
			yosys_input_files.insert(filename);
			if (f.fail())
				log_error("Can't open lib file `%s'.\n", filename.c_str());
			RTLIL::Design *lib = new RTLIL::Design;
			Frontend::frontend_call(lib, &f, filename, (filename.size() > 3 && filename.compare(filename.size()-3, std::string::npos, ".il") == 0 ? "rtlil" : "verilog"));
			libs.push_back(lib);
		}

		if (libs.size() > 0)
			log_header(design, "Continuing show pass.\n");

		std::string dot_file = stringf("%s.dot", prefix.c_str());
		std::string out_file = stringf("%s.%s", prefix.c_str(), format.empty() ? "svg" : format.c_str());

		log("Writing dot description to `%s'.\n", dot_file.c_str());
		FILE *f = fopen(dot_file.c_str(), "w");
		if (custom_prefix)
			yosys_output_files.insert(dot_file);
		if (f == nullptr) {
			for (auto lib : libs)
				delete lib;
			log_cmd_error("Can't open dot file `%s' for writing.\n", dot_file.c_str());
		}
		ShowWorker worker(f, design, libs, colorSeed, flag_width, flag_signed, flag_stretch, flag_enum, flag_abbreviate, flag_notitle, flag_href, color_selections, label_selections, colorattr);
		fclose(f);

		for (auto lib : libs)
			delete lib;

		if (worker.page_counter == 0)
			log_cmd_error("Nothing there to show.\n");

		if (format != "dot" && !format.empty()) {
			#ifdef _WIN32
				// system()/cmd.exe does not understand single quotes on Windows.
				#define DOT_CMD "dot -T%s \"%s\" > \"%s.new\" && move \"%s.new\" \"%s\""
			#else
				#define DOT_CMD "dot -T%s '%s' > '%s.new' && mv '%s.new' '%s'"
			#endif
			std::string cmd = stringf(DOT_CMD, format.c_str(), dot_file.c_str(), out_file.c_str(), out_file.c_str(), out_file.c_str());
			#undef DOT_CMD
			log("Exec: %s\n", cmd.c_str());
			#if !defined(YOSYS_DISABLE_SPAWN)
				if (run_command(cmd) != 0)
					log_cmd_error("Shell command failed!\n");
			#endif
		}

		#if defined(YOSYS_DISABLE_SPAWN)
			log_assert(viewer_exe.empty() && !format.empty());
		#else
		if (viewer_exe != "none") {
			if (!viewer_exe.empty()) {
				#ifdef _WIN32
					// system()/cmd.exe does not understand single quotes nor
					// background tasks on Windows. So we have to pause yosys
					// until the viewer exits.
					std::string cmd = stringf("%s \"%s\"", viewer_exe.c_str(), out_file.c_str());
				#else
					std::string cmd = stringf("%s '%s' %s", viewer_exe.c_str(), out_file.c_str(), background.c_str());
				#endif
				log("Exec: %s\n", cmd.c_str());
				if (run_command(cmd) != 0)
					log_cmd_error("Shell command failed!\n");
			} else
			if (format.empty()) {
				#ifdef __APPLE__
				std::string cmd = stringf("ps -fu %d | grep -q '[ ]%s' || xdot '%s' %s", getuid(), dot_file.c_str(), dot_file.c_str(), background.c_str());
				#else
				std::string cmd = stringf("{ test -f '%s.pid' && fuser -s '%s.pid' 2> /dev/null; } || ( echo $$ >&3; exec xdot '%s'; ) 3> '%s.pid' %s", dot_file.c_str(), dot_file.c_str(), dot_file.c_str(), dot_file.c_str(), background.c_str());
				#endif
				log("Exec: %s\n", cmd.c_str());
				if (run_command(cmd) != 0)
					log_cmd_error("Shell command failed!\n");
			}
		}
		#endif

		if (flag_pause) {
		#ifdef YOSYS_ENABLE_READLINE
			char *input = nullptr;
			while ((input = readline("Press ENTER to continue (or type 'shell' to open a shell)> ")) != nullptr) {
				if (input[strspn(input, " \t\r\n")] == 0)
					break;
				char *p = input + strspn(input, " \t\r\n");
				if (!strcmp(p, "shell")) {
					Pass::call(design, "shell");
					break;
				}
			}
		#else
			log_cmd_error("This version of yosys is built without readline support => 'show -pause' is not available.\n");
		#endif
		}

		log_pop();
	}
} ShowPass;

PRIVATE_NAMESPACE_END<|MERGE_RESOLUTION|>--- conflicted
+++ resolved
@@ -433,11 +433,6 @@
 			if (wire->port_input || wire->port_output)
 				shape = "octagon";
 			if (wire->name.isPublic()) {
-<<<<<<< HEAD
-				fprintf(f, "n%d [ shape=%s, label=\"%s\", %s ];\n",
-						id2num(wire->name), shape, findLabel(wire->name.str()),
-						nextColor(RTLIL::SigSpec(wire), "color=\"black\", fontcolor=\"black\"").c_str());
-=======
 				std::string src_href;
 				if (href && wire->attributes.count(ID::src) > 0)
 					src_href = stringf(", href=\"%s\" ", escape(wire->attributes.at(ID::src).decode_string()));
@@ -445,7 +440,6 @@
 						id2num(wire->name), shape, findLabel(wire->name.str()),
 						nextColor(RTLIL::SigSpec(wire), "color=\"black\", fontcolor=\"black\"").c_str(),
 						src_href.c_str());
->>>>>>> 00338082
 				if (wire->port_input)
 					all_sources.insert(stringf("n%d", id2num(wire->name)));
 				else if (wire->port_output)
@@ -493,17 +487,10 @@
 
 			for (auto &p : out_ports)
 				out_label_pieces.push_back(stringf("<p%d> %s", id2num(p), escape(p.str())));
-<<<<<<< HEAD
 
 			std::string in_label = join_label_pieces(in_label_pieces);
 			std::string out_label = join_label_pieces(out_label_pieces);
 
-=======
-
-			std::string in_label = join_label_pieces(in_label_pieces);
-			std::string out_label = join_label_pieces(out_label_pieces);
-
->>>>>>> 00338082
 			std::string label_string = stringf("{{%s}|%s\\n%s|{%s}}", in_label.c_str(),
 											   findLabel(cell->name.str()), escape(cell->type.str()),
 											   out_label.c_str());
@@ -520,21 +507,12 @@
 			}
 #ifdef CLUSTER_CELLS_AND_PORTBOXES
 			if (!code.empty())
-<<<<<<< HEAD
-				fprintf(f, "subgraph cluster_c%d {\nc%d [ shape=record, label=\"%s\"%s ];\n%s}\n",
-						id2num(cell->name), id2num(cell->name), label_string.c_str(), color.c_str(), code.c_str());
-			else
-#endif
-				fprintf(f, "c%d [ shape=record, label=\"%s\", %s ];\n%s",
-						id2num(cell->name), label_string.c_str(), findColor(cell->name).c_str(), code.c_str());
-=======
 				fprintf(f, "subgraph cluster_c%d {\nc%d [ shape=record, label=\"%s\"%s%s ];\n%s}\n",
 						id2num(cell->name), id2num(cell->name), label_string.c_str(), color.c_str(), src_href.c_str(), code.c_str());
 			else
 #endif
 				fprintf(f, "c%d [ shape=record, label=\"%s\", %s%s ];\n%s",
 						id2num(cell->name), label_string.c_str(), findColor(cell->name).c_str(), src_href.c_str(), code.c_str());
->>>>>>> 00338082
 		}
 
 		for (auto &it : module->processes)
