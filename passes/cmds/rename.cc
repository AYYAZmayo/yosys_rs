/*
 *  yosys -- Yosys Open SYnthesis Suite
 *
 *  Copyright (C) 2012  Claire Xenia Wolf <claire@yosyshq.com>
 *
 *  Permission to use, copy, modify, and/or distribute this software for any
 *  purpose with or without fee is hereby granted, provided that the above
 *  copyright notice and this permission notice appear in all copies.
 *
 *  THE SOFTWARE IS PROVIDED "AS IS" AND THE AUTHOR DISCLAIMS ALL WARRANTIES
 *  WITH REGARD TO THIS SOFTWARE INCLUDING ALL IMPLIED WARRANTIES OF
 *  MERCHANTABILITY AND FITNESS. IN NO EVENT SHALL THE AUTHOR BE LIABLE FOR
 *  ANY SPECIAL, DIRECT, INDIRECT, OR CONSEQUENTIAL DAMAGES OR ANY DAMAGES
 *  WHATSOEVER RESULTING FROM LOSS OF USE, DATA OR PROFITS, WHETHER IN AN
 *  ACTION OF CONTRACT, NEGLIGENCE OR OTHER TORTIOUS ACTION, ARISING OUT OF
 *  OR IN CONNECTION WITH THE USE OR PERFORMANCE OF THIS SOFTWARE.
 *
 */

#include "kernel/register.h"
#include "kernel/rtlil.h"
#include "kernel/log.h"
#include "kernel/hashlib.h"

USING_YOSYS_NAMESPACE
PRIVATE_NAMESPACE_BEGIN

static void rename_in_module(RTLIL::Module *module, std::string from_name, std::string to_name, bool flag_output)
{
	from_name = RTLIL::escape_id(from_name);
	to_name = RTLIL::escape_id(to_name);

	if (module->count_id(to_name))
		log_cmd_error("There is already an object `%s' in module `%s'.\n", to_name.c_str(), module->name.c_str());

	RTLIL::Wire *wire_to_rename = module->wire(from_name);
	RTLIL::Cell *cell_to_rename = module->cell(from_name);

	if (wire_to_rename != nullptr) {
		log("Renaming wire %s to %s in module %s.\n", log_id(wire_to_rename), log_id(to_name), log_id(module));
		module->rename(wire_to_rename, to_name);
		if (wire_to_rename->port_id || flag_output) {
			if (flag_output)
				wire_to_rename->port_output = true;
			module->fixup_ports();
		}
		return;
	}

	if (cell_to_rename != nullptr) {
		if (flag_output)
			log_cmd_error("Called with -output but the specified object is a cell.\n");
		log("Renaming cell %s to %s in module %s.\n", log_id(cell_to_rename), log_id(to_name), log_id(module));
		module->rename(cell_to_rename, to_name);
		return;
	}

	log_cmd_error("Object `%s' not found!\n", from_name.c_str());
}

static std::string derive_name_from_src(const std::string &src, int counter)
{
	std::string src_base = src.substr(0, src.find('|'));
	if (src_base.empty())
		return stringf("$%d", counter);
	else
		return stringf("\\%s$%d", src_base.c_str(), counter);
}

static IdString derive_name_from_cell_output_wire(const RTLIL::Cell *cell, string suffix)
{
	// Find output
	const SigSpec *output = nullptr;
	int num_outputs = 0;
	for (auto &connection : cell->connections()) {
		if (cell->output(connection.first)) {
			output = &connection.second;
			num_outputs++;
		}
	}

	if (num_outputs != 1) // Skip cells thad drive multiple outputs
		return cell->name;

	std::string name = "";
	for (auto &chunk : output->chunks()) {
		// Skip cells that drive privately named wires
		if (!chunk.wire || chunk.wire->name.str()[0] == '$')
			return cell->name;

		if (name != "")
			name += "$";

		name += chunk.wire->name.str();
		if (chunk.wire->width != chunk.width) {
			name += "[";
			if (chunk.width != 1)
				name += std::to_string(chunk.offset + chunk.width) + ":";
			name += std::to_string(chunk.offset) + "]";
		}
	}

	if (suffix.empty()) {
		suffix = cell->type.str();
	}
	return name + suffix;
}

static bool rename_witness(RTLIL::Design *design, dict<RTLIL::Module *, int> &cache, RTLIL::Module *module)
{
	auto cached = cache.find(module);
	if (cached != cache.end()) {
		if (cached->second == -1)
			log_error("Cannot rename witness signals in a design containing recursive instantiations.\n");
		return cached->second;
	}
	cache.emplace(module, -1);

	std::vector<std::pair<Cell *, IdString>> renames;

	bool has_witness_signals = false;
	for (auto cell : module->cells())
	{
		RTLIL::Module *impl = design->module(cell->type);
		if (impl != nullptr) {
			bool witness_in_cell = rename_witness(design, cache, impl);
			has_witness_signals |= witness_in_cell;
			if (witness_in_cell && !cell->name.isPublic()) {
				std::string name = cell->name.c_str() + 1;
				for (auto &c : name)
					if ((c < 'a' || c > 'z') && (c < 'A' || c > 'Z') && (c < '0' || c > '9') && c != '_')
						c = '_';
				auto new_id = module->uniquify("\\_witness_." + name);
				cell->set_hdlname_attribute({ "_witness_", strstr(new_id.c_str(), ".") + 1 });
				renames.emplace_back(cell, new_id);
			}
<<<<<<< HEAD
			break;
=======
>>>>>>> 00338082
		}

		if (cell->type.in(ID($anyconst), ID($anyseq), ID($anyinit), ID($allconst), ID($allseq))) {
			has_witness_signals = true;
			IdString QY;
			bool clk2fflogic = false;
			if (cell->type == ID($anyinit))
				QY = (clk2fflogic = cell->get_bool_attribute(ID(clk2fflogic))) ? ID::D : ID::Q;
			else
				QY = ID::Y;
			auto sig_out = cell->getPort(QY);

			for (auto chunk : sig_out.chunks()) {
				if (chunk.is_wire() && !chunk.wire->name.isPublic()) {
					std::string name = stringf("%s_%s", cell->type.c_str() + 1, cell->name.c_str() + 1);
					for (auto &c : name)
						if ((c < 'a' || c > 'z') && (c < 'A' || c > 'Z') && (c < '0' || c > '9') && c != '_')
							c = '_';
					auto new_id = module->uniquify("\\_witness_." + name);
					auto new_wire = module->addWire(new_id, GetSize(sig_out));
					new_wire->set_hdlname_attribute({ "_witness_", strstr(new_id.c_str(), ".") + 1 });
					if (clk2fflogic)
						module->connect({new_wire, sig_out});
					else
						module->connect({sig_out, new_wire});
					cell->setPort(QY, new_wire);
					break;
				}
			}
		}
<<<<<<< HEAD
=======


		if (cell->type.in(ID($assert), ID($assume), ID($cover), ID($live), ID($fair), ID($check))) {
			has_witness_signals = true;
			if (cell->name.isPublic())
				continue;
			std::string name = stringf("%s_%s", cell->type.c_str() + 1, cell->name.c_str() + 1);
			for (auto &c : name)
				if ((c < 'a' || c > 'z') && (c < 'A' || c > 'Z') && (c < '0' || c > '9') && c != '_')
					c = '_';
			auto new_id = module->uniquify("\\_witness_." + name);
			renames.emplace_back(cell, new_id);
			cell->set_hdlname_attribute({ "_witness_", strstr(new_id.c_str(), ".") + 1 });
		}
>>>>>>> 00338082
	}
	for (auto rename : renames) {
		module->rename(rename.first, rename.second);
	}

	cache[module] = has_witness_signals;
	return has_witness_signals;
}

struct RenamePass : public Pass {
	RenamePass() : Pass("rename", "rename object in the design") { }
	void help() override
	{
		//   |---v---|---v---|---v---|---v---|---v---|---v---|---v---|---v---|---v---|---v---|
		log("\n");
		log("    rename old_name new_name\n");
		log("\n");
		log("Rename the specified object. Note that selection patterns are not supported\n");
		log("by this command.\n");
		log("\n");
		log("\n");
		log("\n");
		log("    rename -output old_name new_name\n");
		log("\n");
		log("Like above, but also make the wire an output. This will fail if the object is\n");
		log("not a wire.\n");
		log("\n");
		log("\n");
		log("    rename -src [selection]\n");
		log("\n");
		log("Assign names auto-generated from the src attribute to all selected wires and\n");
		log("cells with private names.\n");
		log("\n");
		log("\n");
		log("    rename -wire [selection] [-suffix <suffix>]\n");
		log("\n");
		log("Assign auto-generated names based on the wires they drive to all selected\n");
		log("cells with private names. Ignores cells driving privatly named wires.\n");
		log("By default, the cell is named after the wire with the cell type as suffix.\n");
		log("The -suffix option can be used to set the suffix to the given string instead.\n");
		log("\n");
		log("\n");
		log("    rename -enumerate [-pattern <pattern>] [selection]\n");
		log("\n");
		log("Assign short auto-generated names to all selected wires and cells with private\n");
		log("names. The -pattern option can be used to set the pattern for the new names.\n");
		log("The character %% in the pattern is replaced with a integer number. The default\n");
		log("pattern is '_%%_'.\n");
		log("\n");
		log("\n");
		log("    rename -witness\n");
		log("\n");
		log("Assigns auto-generated names to all $any*/$all* output wires and containing\n");
		log("cells that do not have a public name. This ensures that, during formal\n");
		log("verification, a solver-found trace can be fully specified using a public\n");
		log("hierarchical names.\n");
		log("\n");
		log("\n");
		log("    rename -hide [selection]\n");
		log("\n");
		log("Assign private names (the ones with $-prefix) to all selected wires and cells\n");
		log("with public names. This ignores all selected ports.\n");
		log("\n");
		log("\n");
		log("    rename -top new_name\n");
		log("\n");
		log("Rename top module.\n");
		log("\n");
		log("\n");
		log("    rename -scramble-name [-seed <seed>] [selection]\n");
		log("\n");
		log("Assign randomly-generated names to all selected wires and cells. The seed option\n");
		log("can be used to change the random number generator seed from the default, but it\n");
		log("must be non-zero.\n");
		log("\n");
	}
	void execute(std::vector<std::string> args, RTLIL::Design *design) override
	{
		std::string pattern_prefix = "_", pattern_suffix = "_";
		std::string cell_suffix = "";
		bool flag_src = false;
		bool flag_wire = false;
		bool flag_enumerate = false;
		bool flag_witness = false;
		bool flag_hide = false;
		bool flag_top = false;
		bool flag_output = false;
		bool flag_scramble_name = false;
		bool got_mode = false;
		unsigned int seed = 1;

		size_t argidx;
		for (argidx = 1; argidx < args.size(); argidx++)
		{
			std::string arg = args[argidx];
			if (arg == "-src" && !got_mode) {
				flag_src = true;
				got_mode = true;
				continue;
			}
			if (arg == "-output" && !got_mode) {
				flag_output = true;
				got_mode = true;
				continue;
			}
			if (arg == "-wire" && !got_mode) {
				flag_wire = true;
				got_mode = true;
				continue;
			}
			if (arg == "-enumerate" && !got_mode) {
				flag_enumerate = true;
				got_mode = true;
				continue;
			}
			if (arg == "-witness" && !got_mode) {
				flag_witness = true;
				got_mode = true;
				continue;
			}
			if (arg == "-hide" && !got_mode) {
				flag_hide = true;
				got_mode = true;
				continue;
			}
			if (arg == "-top" && !got_mode) {
				flag_top = true;
				got_mode = true;
				continue;
			}
			if (arg == "-scramble-name" && !got_mode) {
				flag_scramble_name = true;
				got_mode = true;
				continue;
			}
			if (arg == "-pattern" && argidx+1 < args.size() && args[argidx+1].find('%') != std::string::npos) {
				int pos = args[++argidx].find('%');
				pattern_prefix = args[argidx].substr(0, pos);
				pattern_suffix = args[argidx].substr(pos+1);
				continue;
			}
			if (arg == "-suffix" && argidx + 1 < args.size()) {
				cell_suffix = args[++argidx];
				continue;
			}
			if (arg == "-seed" && argidx+1 < args.size()) {
				seed = std::stoi(args[++argidx]);
				continue;
			}
			break;
		}

		if (flag_src)
		{
			extra_args(args, argidx, design);

			for (auto module : design->selected_modules())
			{
				int counter = 0;
				dict<RTLIL::Wire *, IdString> new_wire_names;
				dict<RTLIL::Cell *, IdString> new_cell_names;

				for (auto wire : module->selected_wires())
					if (wire->name[0] == '$')
						new_wire_names.emplace(wire, derive_name_from_src(wire->get_src_attribute(), counter++));

				for (auto cell : module->selected_cells())
					if (cell->name[0] == '$')
						new_cell_names.emplace(cell, derive_name_from_src(cell->get_src_attribute(), counter++));

				for (auto &it : new_wire_names)
					module->rename(it.first, it.second);

				for (auto &it : new_cell_names)
					module->rename(it.first, it.second);
			}
		}
		else
		if (flag_wire)
		{
			extra_args(args, argidx, design);

			for (auto module : design->selected_modules()) {
				dict<RTLIL::Cell *, IdString> new_cell_names;
				for (auto cell : module->selected_cells())
					if (cell->name[0] == '$')
						new_cell_names[cell] = derive_name_from_cell_output_wire(cell, cell_suffix);
				for (auto &it : new_cell_names)
					module->rename(it.first, it.second);
			}
		}
		else
		if (flag_enumerate)
		{
			extra_args(args, argidx, design);

			for (auto module : design->selected_modules())
			{
				int counter = 0;
				dict<RTLIL::Wire *, IdString> new_wire_names;
				dict<RTLIL::Cell *, IdString> new_cell_names;

				for (auto wire : module->selected_wires())
					if (wire->name[0] == '$') {
						RTLIL::IdString buf;
						do buf = stringf("\\%s%d%s", pattern_prefix.c_str(), counter++, pattern_suffix.c_str());
						while (module->wire(buf) != nullptr);
						new_wire_names[wire] = buf;
					}

				for (auto cell : module->selected_cells())
					if (cell->name[0] == '$') {
						RTLIL::IdString buf;
						do buf = stringf("\\%s%d%s", pattern_prefix.c_str(), counter++, pattern_suffix.c_str());
						while (module->cell(buf) != nullptr);
						new_cell_names[cell] = buf;
					}

				for (auto &it : new_wire_names)
					module->rename(it.first, it.second);

				for (auto &it : new_cell_names)
					module->rename(it.first, it.second);
			}
		}
		else
		if (flag_witness)
		{
			extra_args(args, argidx, design, false);

			RTLIL::Module *module = design->top_module();

			if (module == nullptr)
				log_cmd_error("No top module found!\n");

			dict<RTLIL::Module *, int> cache;
			rename_witness(design, cache, module);
		}
		else
		if (flag_hide)
		{
			extra_args(args, argidx, design);

			for (auto module : design->selected_modules())
			{
				dict<RTLIL::Wire *, IdString> new_wire_names;
				dict<RTLIL::Cell *, IdString> new_cell_names;

				for (auto wire : module->selected_wires())
					if (wire->name.isPublic() && wire->port_id == 0)
						new_wire_names[wire] = NEW_ID;

				for (auto cell : module->selected_cells())
					if (cell->name.isPublic())
						new_cell_names[cell] = NEW_ID;

				for (auto &it : new_wire_names)
					module->rename(it.first, it.second);

				for (auto &it : new_cell_names)
					module->rename(it.first, it.second);
			}
		}
		else
		if (flag_top)
		{
			if (argidx+1 != args.size())
				log_cmd_error("Invalid number of arguments!\n");

			IdString new_name = RTLIL::escape_id(args[argidx]);
			RTLIL::Module *module = design->top_module();

			if (module == nullptr)
				log_cmd_error("No top module found!\n");

			log("Renaming module %s to %s.\n", log_id(module), log_id(new_name));
			design->rename(module, new_name);
		}
		else
		if (flag_scramble_name)
		{
			extra_args(args, argidx, design);

			if (seed == 0)
				log_error("Seed for -scramble-name cannot be zero.\n");

			for (auto module : design->selected_modules())
			{
				if (module->memories.size() != 0 || module->processes.size() != 0) {
					log_warning("Skipping module %s with unprocessed memories or processes\n", log_id(module));
					continue;
				}

				dict<RTLIL::Wire *, IdString> new_wire_names;
				dict<RTLIL::Cell *, IdString> new_cell_names;

				for (auto wire : module->selected_wires())
					if (wire->port_id == 0) {
						seed = mkhash_xorshift(seed);
						new_wire_names[wire] = stringf("$_%u_", seed);
					}

				for (auto cell : module->selected_cells()) {
					seed = mkhash_xorshift(seed);
					new_cell_names[cell] = stringf("$_%u_", seed);
				}

				for (auto &it : new_wire_names)
					module->rename(it.first, it.second);

				for (auto &it : new_cell_names)
					module->rename(it.first, it.second);
			}
		}
		else
		{
			if (argidx+2 != args.size())
				log_cmd_error("Invalid number of arguments!\n");

			std::string from_name = args[argidx++];
			std::string to_name = args[argidx++];

			if (!design->selected_active_module.empty())
			{
				if (design->module(design->selected_active_module) != nullptr)
					rename_in_module(design->module(design->selected_active_module), from_name, to_name, flag_output);
			}
			else
			{
				if (flag_output)
					log_cmd_error("Mode -output requires that there is an active module selected.\n");

				RTLIL::Module *module_to_rename = nullptr;
				for (auto module : design->modules())
					if (module->name == from_name || RTLIL::unescape_id(module->name) == from_name) {
						module_to_rename = module;
						break;
					}

				if (module_to_rename != nullptr) {
					to_name = RTLIL::escape_id(to_name);
					log("Renaming module %s to %s.\n", module_to_rename->name.c_str(), to_name.c_str());
					design->rename(module_to_rename, to_name);
				} else
					log_cmd_error("Object `%s' not found!\n", from_name.c_str());
			}
		}
	}
} RenamePass;

PRIVATE_NAMESPACE_END<|MERGE_RESOLUTION|>--- conflicted
+++ resolved
@@ -134,10 +134,6 @@
 				cell->set_hdlname_attribute({ "_witness_", strstr(new_id.c_str(), ".") + 1 });
 				renames.emplace_back(cell, new_id);
 			}
-<<<<<<< HEAD
-			break;
-=======
->>>>>>> 00338082
 		}
 
 		if (cell->type.in(ID($anyconst), ID($anyseq), ID($anyinit), ID($allconst), ID($allseq))) {
@@ -168,8 +164,6 @@
 				}
 			}
 		}
-<<<<<<< HEAD
-=======
 
 
 		if (cell->type.in(ID($assert), ID($assume), ID($cover), ID($live), ID($fair), ID($check))) {
@@ -184,7 +178,6 @@
 			renames.emplace_back(cell, new_id);
 			cell->set_hdlname_attribute({ "_witness_", strstr(new_id.c_str(), ".") + 1 });
 		}
->>>>>>> 00338082
 	}
 	for (auto rename : renames) {
 		module->rename(rename.first, rename.second);
