--- conflicted
+++ resolved
@@ -535,7 +535,6 @@
 		return;
 	}
 	for (auto attr: {ID::ram_block, ID::rom_block, ID::ram_style, ID::rom_style, ID::ramstyle, ID::romstyle, ID::syn_ramstyle, ID::syn_romstyle}) {
-<<<<<<< HEAD
 		// Begin: Awais: Fix for EDA-1436: (Map memory with async read to soft logic when inline attribute is block)
 		for (int pidx = 0; pidx < GetSize(mem.rd_ports); pidx++) {
 			auto &port = mem.rd_ports[pidx];
@@ -546,8 +545,6 @@
 			}
 		}
 		// End: Awais: Fix for EDA-1436: (Map memory with async read to soft logic when inline attribute is block)
-=======
->>>>>>> 00338082
 		find_attr = search_for_attribute(mem, attr);
 		if (find_attr.first) {
 			Const val = find_attr.second;
