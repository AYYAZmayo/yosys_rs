/*
 *  yosys -- Yosys Open SYnthesis Suite
 *
 *  Copyright (C) 2012  Claire Xenia Wolf <claire@yosyshq.com>
 *
 *  Permission to use, copy, modify, and/or distribute this software for any
 *  purpose with or without fee is hereby granted, provided that the above
 *  copyright notice and this permission notice appear in all copies.
 *
 *  THE SOFTWARE IS PROVIDED "AS IS" AND THE AUTHOR DISCLAIMS ALL WARRANTIES
 *  WITH REGARD TO THIS SOFTWARE INCLUDING ALL IMPLIED WARRANTIES OF
 *  MERCHANTABILITY AND FITNESS. IN NO EVENT SHALL THE AUTHOR BE LIABLE FOR
 *  ANY SPECIAL, DIRECT, INDIRECT, OR CONSEQUENTIAL DAMAGES OR ANY DAMAGES
 *  WHATSOEVER RESULTING FROM LOSS OF USE, DATA OR PROFITS, WHETHER IN AN
 *  ACTION OF CONTRACT, NEGLIGENCE OR OTHER TORTIOUS ACTION, ARISING OUT OF
 *  OR IN CONNECTION WITH THE USE OR PERFORMANCE OF THIS SOFTWARE.
 *
 */

#include "kernel/yosys.h"
#include "kernel/sigtools.h"
#include "kernel/json.h"
#include "kernel/yw.h"
#include "libs/json11/json11.hpp"

USING_YOSYS_NAMESPACE
PRIVATE_NAMESPACE_BEGIN

void aiger_encode(std::ostream &f, int x)
{
	log_assert(x >= 0);

	while (x & ~0x7f) {
		f.put((x & 0x7f) | 0x80);
		x = x >> 7;
	}

	f.put(x);
}

struct AigerWriter
{
	Module *module;
	bool zinit_mode;
	SigMap sigmap;

	dict<SigBit, bool> init_map;
	pool<SigBit> input_bits, output_bits;
	dict<SigBit, SigBit> not_map, ff_map, alias_map;
	dict<SigBit, pair<SigBit, SigBit>> and_map;
	vector<pair<SigBit, SigBit>> asserts, assumes;
	vector<pair<SigBit, SigBit>> liveness, fairness;
	pool<SigBit> initstate_bits;

	vector<pair<int, int>> aig_gates;
	vector<int> aig_latchin, aig_latchinit, aig_outputs;
	vector<SigBit> bit2aig_stack;
	size_t next_loop_check = 1024;
	int aig_m = 0, aig_i = 0, aig_l = 0, aig_o = 0, aig_a = 0;
	int aig_b = 0, aig_c = 0, aig_j = 0, aig_f = 0;

	dict<SigBit, int> aig_map;
	dict<SigBit, int> ordered_outputs;
	dict<SigBit, int> ordered_latches;

	dict<SigBit, int> init_inputs;
	int initstate_ff = 0;

	dict<SigBit, int> ywmap_clocks;
<<<<<<< HEAD
=======
	vector<Cell *> ywmap_asserts;
	vector<Cell *> ywmap_assumes;
>>>>>>> 00338082

	int mkgate(int a0, int a1)
	{
		aig_m++, aig_a++;
		aig_gates.push_back(a0 > a1 ? make_pair(a0, a1) : make_pair(a1, a0));
		return 2*aig_m;
	}

	int bit2aig(SigBit bit)
	{
		auto it = aig_map.find(bit);
		if (it != aig_map.end()) {
			log_assert(it->second >= 0);
			return it->second;
		}

		if (bit2aig_stack.size() == next_loop_check) {
			for (size_t i = 0; i < next_loop_check; ++i)
			{
				SigBit report_bit = bit2aig_stack[i];
				if (report_bit != bit)
					continue;
				for (size_t j = i; j < next_loop_check; ++j) {
					report_bit = bit2aig_stack[j];
					if (report_bit.is_wire() && report_bit.wire->name.isPublic())
						break;
				}
				log_error("Found combinational logic loop while processing signal %s.\n", log_signal(report_bit));
			}
			next_loop_check *= 2;
		}
		bit2aig_stack.push_back(bit);

		// NB: Cannot use iterator returned from aig_map.insert()
		//     since this function is called recursively

		int a = -1;
		if (not_map.count(bit)) {
			a = bit2aig(not_map.at(bit)) ^ 1;
		} else
		if (and_map.count(bit)) {
			auto args = and_map.at(bit);
			int a0 = bit2aig(args.first);
			int a1 = bit2aig(args.second);
			a = mkgate(a0, a1);
		} else
		if (alias_map.count(bit)) {
			a = bit2aig(alias_map.at(bit));
		} else
		if (initstate_bits.count(bit)) {
			a = initstate_ff;
		}

		bit2aig_stack.pop_back();

		if (bit == State::Sx || bit == State::Sz)
			log_error("Design contains 'x' or 'z' bits. Use 'setundef' to replace those constants.\n");

		log_assert(a >= 0);
		aig_map[bit] = a;
		return a;
	}

	AigerWriter(Module *module, bool zinit_mode, bool imode, bool omode, bool bmode, bool lmode) : module(module), zinit_mode(zinit_mode), sigmap(module)
	{
		pool<SigBit> undriven_bits;
		pool<SigBit> unused_bits;

		// promote public wires
		for (auto wire : module->wires())
			if (wire->name.isPublic())
				sigmap.add(wire);

		// promote output wires
		for (auto wire : module->wires())
			if (wire->port_output)
				sigmap.add(wire);

		// promote input wires
		for (auto wire : module->wires())
			if (wire->port_input)
				sigmap.add(wire);

		for (auto wire : module->wires())
		{
			if (wire->attributes.count(ID::init)) {
				SigSpec initsig = sigmap(wire);
				Const initval = wire->attributes.at(ID::init);
				for (int i = 0; i < GetSize(wire) && i < GetSize(initval); i++)
					if (initval[i] == State::S0 || initval[i] == State::S1)
						init_map[initsig[i]] = initval[i] == State::S1;
			}

			for (int i = 0; i < GetSize(wire); i++)
			{
				SigBit wirebit(wire, i);
				SigBit bit = sigmap(wirebit);

				if (bit.wire == nullptr) {
					if (wire->port_output) {
						aig_map[wirebit] = (bit == State::S1) ? 1 : 0;
						output_bits.insert(wirebit);
					}
					continue;
				}

				undriven_bits.insert(bit);
				unused_bits.insert(bit);

				if (wire->port_input)
					input_bits.insert(bit);

				if (wire->port_output) {
					if (bit != wirebit)
						alias_map[wirebit] = bit;
					output_bits.insert(wirebit);
				}
			}

			if (wire->width == 1) {
				auto gclk_attr = wire->attributes.find(ID::replaced_by_gclk);
				if (gclk_attr != wire->attributes.end()) {
					SigBit bit = sigmap(wire);
					if (gclk_attr->second == State::S1)
						ywmap_clocks[bit] |= 1;
					else if (gclk_attr->second == State::S0)
						ywmap_clocks[bit] |= 2;
				}
			}
		}

		for (auto bit : input_bits)
			undriven_bits.erase(bit);

		for (auto bit : output_bits)
			unused_bits.erase(bit);

		for (auto cell : module->cells())
		{
			if (cell->type == ID($_NOT_))
			{
				SigBit A = sigmap(cell->getPort(ID::A).as_bit());
				SigBit Y = sigmap(cell->getPort(ID::Y).as_bit());
				unused_bits.erase(A);
				undriven_bits.erase(Y);
				not_map[Y] = A;
				continue;
			}

			if (cell->type.in(ID($_FF_), ID($_DFF_N_), ID($_DFF_P_)))
			{
				SigBit D = sigmap(cell->getPort(ID::D).as_bit());
				SigBit Q = sigmap(cell->getPort(ID::Q).as_bit());
				unused_bits.erase(D);
				undriven_bits.erase(Q);
				ff_map[Q] = D;

				if (cell->type != ID($_FF_)) {
					auto sig_clk = sigmap(cell->getPort(ID::C).as_bit());
					ywmap_clocks[sig_clk] |= cell->type == ID($_DFF_N_) ? 2 : 1;
				}
				continue;
			}

			if (cell->type == ID($anyinit))
			{
				auto sig_d = sigmap(cell->getPort(ID::D));
				auto sig_q = sigmap(cell->getPort(ID::Q));
				for (int i = 0; i < sig_d.size(); i++) {
					undriven_bits.erase(sig_q[i]);
					ff_map[sig_q[i]] = sig_d[i];
				}
				continue;
			}

			if (cell->type == ID($_AND_))
			{
				SigBit A = sigmap(cell->getPort(ID::A).as_bit());
				SigBit B = sigmap(cell->getPort(ID::B).as_bit());
				SigBit Y = sigmap(cell->getPort(ID::Y).as_bit());
				unused_bits.erase(A);
				unused_bits.erase(B);
				undriven_bits.erase(Y);
				and_map[Y] = make_pair(A, B);
				continue;
			}

			if (cell->type == ID($initstate))
			{
				SigBit Y = sigmap(cell->getPort(ID::Y).as_bit());
				undriven_bits.erase(Y);
				initstate_bits.insert(Y);
				continue;
			}

			if (cell->type == ID($assert))
			{
				SigBit A = sigmap(cell->getPort(ID::A).as_bit());
				SigBit EN = sigmap(cell->getPort(ID::EN).as_bit());
				unused_bits.erase(A);
				unused_bits.erase(EN);
				asserts.push_back(make_pair(A, EN));
				ywmap_asserts.push_back(cell);
				continue;
			}

			if (cell->type == ID($assume))
			{
				SigBit A = sigmap(cell->getPort(ID::A).as_bit());
				SigBit EN = sigmap(cell->getPort(ID::EN).as_bit());
				unused_bits.erase(A);
				unused_bits.erase(EN);
				assumes.push_back(make_pair(A, EN));
				ywmap_assumes.push_back(cell);
				continue;
			}

			if (cell->type == ID($live))
			{
				SigBit A = sigmap(cell->getPort(ID::A).as_bit());
				SigBit EN = sigmap(cell->getPort(ID::EN).as_bit());
				unused_bits.erase(A);
				unused_bits.erase(EN);
				liveness.push_back(make_pair(A, EN));
				continue;
			}

			if (cell->type == ID($fair))
			{
				SigBit A = sigmap(cell->getPort(ID::A).as_bit());
				SigBit EN = sigmap(cell->getPort(ID::EN).as_bit());
				unused_bits.erase(A);
				unused_bits.erase(EN);
				fairness.push_back(make_pair(A, EN));
				continue;
			}

			if (cell->type == ID($anyconst))
			{
				for (auto bit : sigmap(cell->getPort(ID::Y))) {
					undriven_bits.erase(bit);
					ff_map[bit] = bit;
				}
				continue;
			}

			if (cell->type == ID($anyseq))
			{
				for (auto bit : sigmap(cell->getPort(ID::Y))) {
					undriven_bits.erase(bit);
					input_bits.insert(bit);
				}
				continue;
			}

			if (cell->type == ID($scopeinfo))
				continue;

			log_error("Unsupported cell type: %s (%s)\n", log_id(cell->type), log_id(cell));
		}

		for (auto bit : unused_bits)
			undriven_bits.erase(bit);

		if (!undriven_bits.empty()) {
			undriven_bits.sort();
			for (auto bit : undriven_bits) {
				log_warning("Treating undriven bit %s.%s like $anyseq.\n", log_id(module), log_signal(bit));
				input_bits.insert(bit);
			}
			log_warning("Treating a total of %d undriven bits in %s like $anyseq.\n", GetSize(undriven_bits), log_id(module));
		}

		init_map.sort();
		input_bits.sort();
		output_bits.sort();
		not_map.sort();
		ff_map.sort();
		and_map.sort();

		aig_map[State::S0] = 0;
		aig_map[State::S1] = 1;

		for (auto bit : input_bits) {
			aig_m++, aig_i++;
			aig_map[bit] = 2*aig_m;
		}

		if (imode && input_bits.empty()) {
			aig_m++, aig_i++;
		}

		if (zinit_mode)
		{
			for (auto it : ff_map) {
				if (init_map.count(it.first))
					continue;
				aig_m++, aig_i++;
				init_inputs[it.first] = 2*aig_m;
			}
		}

		int fair_live_inputs_cnt = GetSize(liveness);
		int fair_live_inputs_m = aig_m;

		aig_m += fair_live_inputs_cnt;
		aig_i += fair_live_inputs_cnt;

		for (auto it : ff_map) {
			aig_m++, aig_l++;
			aig_map[it.first] = 2*aig_m;
			ordered_latches[it.first] = aig_l-1;
			if (init_map.count(it.first) == 0)
				aig_latchinit.push_back(2);
			else
				aig_latchinit.push_back(init_map.at(it.first) ? 1 : 0);
		}

		if (!initstate_bits.empty() || !init_inputs.empty()) {
			aig_m++, aig_l++;
			initstate_ff = 2*aig_m+1;
			aig_latchinit.push_back(0);
		}

		int fair_live_latches_cnt = GetSize(fairness) + 2*GetSize(liveness);
		int fair_live_latches_m = aig_m;
		int fair_live_latches_l = aig_l;

		aig_m += fair_live_latches_cnt;
		aig_l += fair_live_latches_cnt;

		for (int i = 0; i < fair_live_latches_cnt; i++)
			aig_latchinit.push_back(0);

		if (zinit_mode)
		{
			for (auto it : ff_map)
			{
				int l = ordered_latches[it.first];

				if (aig_latchinit.at(l) == 1)
					aig_map[it.first] ^= 1;

				if (aig_latchinit.at(l) == 2)
				{
					int gated_ffout = mkgate(aig_map[it.first], initstate_ff^1);
					int gated_initin = mkgate(init_inputs[it.first], initstate_ff);
					aig_map[it.first] = mkgate(gated_ffout^1, gated_initin^1)^1;
				}
			}
		}

		for (auto it : ff_map) {
			int a = bit2aig(it.second);
			int l = ordered_latches[it.first];
			if (zinit_mode && aig_latchinit.at(l) == 1)
				aig_latchin.push_back(a ^ 1);
			else
				aig_latchin.push_back(a);
		}

		if (lmode && aig_l == 0) {
			aig_m++, aig_l++;
			aig_latchinit.push_back(0);
			aig_latchin.push_back(0);
		}

		if (!initstate_bits.empty() || !init_inputs.empty())
			aig_latchin.push_back(1);

		for (auto bit : output_bits) {
			aig_o++;
			ordered_outputs[bit] = aig_o-1;
			aig_outputs.push_back(bit2aig(bit));
		}

		if (omode && output_bits.empty()) {
			aig_o++;
			aig_outputs.push_back(0);
		}

		for (auto it : asserts) {
			aig_b++;
			int bit_a = bit2aig(it.first);
			int bit_en = bit2aig(it.second);
			aig_outputs.push_back(mkgate(bit_a^1, bit_en));
		}

		if (bmode && asserts.empty()) {
			aig_b++;
			aig_outputs.push_back(0);
		}

		for (auto it : assumes) {
			aig_c++;
			int bit_a = bit2aig(it.first);
			int bit_en = bit2aig(it.second);
			aig_outputs.push_back(mkgate(bit_a^1, bit_en)^1);
		}

		for (auto it : liveness)
		{
			int input_m = ++fair_live_inputs_m;
			int latch_m1 = ++fair_live_latches_m;
			int latch_m2 = ++fair_live_latches_m;

			log_assert(GetSize(aig_latchin) == fair_live_latches_l);
			fair_live_latches_l += 2;

			int bit_a = bit2aig(it.first);
			int bit_en = bit2aig(it.second);
			int bit_s = 2*input_m;
			int bit_q1 = 2*latch_m1;
			int bit_q2 = 2*latch_m2;

			int bit_d1 = mkgate(mkgate(bit_s, bit_en)^1, bit_q1^1)^1;
			int bit_d2 = mkgate(mkgate(bit_d1, bit_a)^1, bit_q2^1)^1;

			aig_j++;
			aig_latchin.push_back(bit_d1);
			aig_latchin.push_back(bit_d2);
			aig_outputs.push_back(mkgate(bit_q1, bit_q2^1));
		}

		for (auto it : fairness)
		{
			int latch_m = ++fair_live_latches_m;

			log_assert(GetSize(aig_latchin) == fair_live_latches_l);
			fair_live_latches_l += 1;

			int bit_a = bit2aig(it.first);
			int bit_en = bit2aig(it.second);
			int bit_q = 2*latch_m;

			aig_f++;
			aig_latchin.push_back(mkgate(mkgate(bit_q^1, bit_en^1)^1, bit_a^1));
			aig_outputs.push_back(bit_q^1);
		}
	}

	void write_aiger(std::ostream &f, bool ascii_mode, bool miter_mode, bool symbols_mode)
	{
		int aig_obc = aig_o + aig_b + aig_c;
		int aig_obcj = aig_obc + aig_j;
		int aig_obcjf = aig_obcj + aig_f;

		log_assert(aig_m == aig_i + aig_l + aig_a);
		log_assert(aig_l == GetSize(aig_latchin));
		log_assert(aig_l == GetSize(aig_latchinit));
		log_assert(aig_obcjf == GetSize(aig_outputs));

		if (miter_mode) {
			if (aig_b || aig_c || aig_j || aig_f)
				log_error("Running AIGER back-end in -miter mode, but design contains $assert, $assume, $live and/or $fair cells!\n");
			f << stringf("%s %d %d %d 0 %d %d\n", ascii_mode ? "aag" : "aig", aig_m, aig_i, aig_l, aig_a, aig_o);
		} else {
			f << stringf("%s %d %d %d %d %d", ascii_mode ? "aag" : "aig", aig_m, aig_i, aig_l, aig_o, aig_a);
			if (aig_b || aig_c || aig_j || aig_f)
				f << stringf(" %d %d %d %d", aig_b, aig_c, aig_j, aig_f);
			f << stringf("\n");
		}

		if (ascii_mode)
		{
			for (int i = 0; i < aig_i; i++)
				f << stringf("%d\n", 2*i+2);

			for (int i = 0; i < aig_l; i++) {
				if (zinit_mode || aig_latchinit.at(i) == 0)
					f << stringf("%d %d\n", 2*(aig_i+i)+2, aig_latchin.at(i));
				else if (aig_latchinit.at(i) == 1)
					f << stringf("%d %d 1\n", 2*(aig_i+i)+2, aig_latchin.at(i));
				else if (aig_latchinit.at(i) == 2)
					f << stringf("%d %d %d\n", 2*(aig_i+i)+2, aig_latchin.at(i), 2*(aig_i+i)+2);
			}

			for (int i = 0; i < aig_obc; i++)
				f << stringf("%d\n", aig_outputs.at(i));

			for (int i = aig_obc; i < aig_obcj; i++)
				f << stringf("1\n");

			for (int i = aig_obc; i < aig_obcj; i++)
				f << stringf("%d\n", aig_outputs.at(i));

			for (int i = aig_obcj; i < aig_obcjf; i++)
				f << stringf("%d\n", aig_outputs.at(i));

			for (int i = 0; i < aig_a; i++)
				f << stringf("%d %d %d\n", 2*(aig_i+aig_l+i)+2, aig_gates.at(i).first, aig_gates.at(i).second);
		}
		else
		{
			for (int i = 0; i < aig_l; i++) {
				if (zinit_mode || aig_latchinit.at(i) == 0)
					f << stringf("%d\n", aig_latchin.at(i));
				else if (aig_latchinit.at(i) == 1)
					f << stringf("%d 1\n", aig_latchin.at(i));
				else if (aig_latchinit.at(i) == 2)
					f << stringf("%d %d\n", aig_latchin.at(i), 2*(aig_i+i)+2);
			}

			for (int i = 0; i < aig_obc; i++)
				f << stringf("%d\n", aig_outputs.at(i));

			for (int i = aig_obc; i < aig_obcj; i++)
				f << stringf("1\n");

			for (int i = aig_obc; i < aig_obcj; i++)
				f << stringf("%d\n", aig_outputs.at(i));

			for (int i = aig_obcj; i < aig_obcjf; i++)
				f << stringf("%d\n", aig_outputs.at(i));

			for (int i = 0; i < aig_a; i++) {
				int lhs = 2*(aig_i+aig_l+i)+2;
				int rhs0 = aig_gates.at(i).first;
				int rhs1 = aig_gates.at(i).second;
				int delta0 = lhs - rhs0;
				int delta1 = rhs0 - rhs1;
				aiger_encode(f, delta0);
				aiger_encode(f, delta1);
			}
		}

		if (symbols_mode)
		{
			dict<string, vector<string>> symbols;

			for (auto wire : module->wires())
			{
				if (wire->name[0] == '$')
					continue;

				SigSpec sig = sigmap(wire);

				for (int i = 0; i < GetSize(wire); i++)
				{
					if (sig[i].wire == nullptr) {
						if (wire->port_output)
							sig[i] = SigBit(wire, i);
						else
							continue;
					}

					if (wire->port_input) {
						int a = aig_map.at(sig[i]);
						log_assert((a & 1) == 0);
						if (GetSize(wire) != 1)
							symbols[stringf("i%d", (a >> 1)-1)].push_back(stringf("%s[%d]", log_id(wire), i));
						else
							symbols[stringf("i%d", (a >> 1)-1)].push_back(stringf("%s", log_id(wire)));
					}

					if (wire->port_output) {
						int o = ordered_outputs.at(SigSpec(wire, i));
						if (GetSize(wire) != 1)
							symbols[stringf("%c%d", miter_mode ? 'b' : 'o', o)].push_back(stringf("%s[%d]", log_id(wire), i));
						else
							symbols[stringf("%c%d", miter_mode ? 'b' : 'o', o)].push_back(stringf("%s", log_id(wire)));
					}

					if (init_inputs.count(sig[i])) {
						int a = init_inputs.at(sig[i]);
						log_assert((a & 1) == 0);
						if (GetSize(wire) != 1)
							symbols[stringf("i%d", (a >> 1)-1)].push_back(stringf("init:%s[%d]", log_id(wire), i));
						else
							symbols[stringf("i%d", (a >> 1)-1)].push_back(stringf("init:%s", log_id(wire)));
					}

					if (ordered_latches.count(sig[i])) {
						int l = ordered_latches.at(sig[i]);
						const char *p = (zinit_mode && (aig_latchinit.at(l) == 1)) ? "!" : "";
						if (GetSize(wire) != 1)
							symbols[stringf("l%d", l)].push_back(stringf("%s%s[%d]", p, log_id(wire), i));
						else
							symbols[stringf("l%d", l)].push_back(stringf("%s%s", p, log_id(wire)));
					}
				}
			}

			symbols.sort();

			for (auto &sym : symbols) {
				f << sym.first;
				std::sort(sym.second.begin(), sym.second.end());
				for (auto &s : sym.second)
					f << " " << s;
				f << std::endl;
			}
		}

		f << stringf("c\nGenerated by %s\n", yosys_version_str);
	}

	void write_map(std::ostream &f, bool verbose_map, bool no_startoffset)
	{
		dict<int, string> input_lines;
		dict<int, string> init_lines;
		dict<int, string> output_lines;
		dict<int, string> latch_lines;
		dict<int, string> wire_lines;

		for (auto wire : module->wires())
		{
			if (!verbose_map && wire->name[0] == '$')
				continue;

			SigSpec sig = sigmap(wire);

			for (int i = 0; i < GetSize(wire); i++)
			{
				if (aig_map.count(sig[i]) == 0 || sig[i].wire == nullptr)
					continue;

				int a = aig_map.at(sig[i]);
				int index = no_startoffset ? i : (wire->start_offset+i);

				if (verbose_map)
					wire_lines[a] += stringf("wire %d %d %s\n", a, index, log_id(wire));

				if (wire->port_input) {
					log_assert((a & 1) == 0);
					input_lines[a] += stringf("input %d %d %s\n", (a >> 1)-1, index, log_id(wire));
				}

				if (wire->port_output) {
					int o = ordered_outputs.at(sig[i]);
					output_lines[o] += stringf("output %d %d %s\n", o, index, log_id(wire));
				}

				if (init_inputs.count(sig[i])) {
					int a = init_inputs.at(sig[i]);
					log_assert((a & 1) == 0);
					init_lines[a] += stringf("init %d %d %s\n", (a >> 1)-1, index, log_id(wire));
				}

				if (ordered_latches.count(sig[i])) {
					int l = ordered_latches.at(sig[i]);
					if (zinit_mode && (aig_latchinit.at(l) == 1))
						latch_lines[l] += stringf("invlatch %d %d %s\n", l, index, log_id(wire));
					else
						latch_lines[l] += stringf("latch %d %d %s\n", l, index, log_id(wire));
				}
			}
		}

		input_lines.sort();
		for (auto &it : input_lines)
			f << it.second;

		init_lines.sort();
		for (auto &it : init_lines)
			f << it.second;

		output_lines.sort();
		for (auto &it : output_lines)
			f << it.second;

		latch_lines.sort();
		for (auto &it : latch_lines)
			f << it.second;

		if (initstate_ff)
			f << stringf("ninitff %d\n", ((initstate_ff >> 1)-1-aig_i));

		wire_lines.sort();
		for (auto &it : wire_lines)
			f << it.second;
	}

	void write_ywmap(PrettyJson &json)
	{
		json.begin_object();
		json.entry("version", "Yosys Witness Aiger map");
		json.entry("gennerator", yosys_version_str);

		json.entry("latch_count", aig_l);
		json.entry("input_count", aig_i);

		dict<int, Json> clock_lines;
		dict<int, Json> input_lines;
		dict<int, Json> init_lines;
		dict<int, Json> seq_lines;

		for (auto cell : module->cells())
		{
			if (cell->type.in(ID($_FF_), ID($_DFF_N_), ID($_DFF_P_), ID($anyinit), ID($anyconst), ID($anyseq)))
			{
				// Use sig_q to get the FF output name, but sig to lookup aiger bits
				auto sig_qy = cell->getPort(cell->type.in(ID($anyconst), ID($anyseq)) ? ID::Y : ID::Q);
				SigSpec sig = sigmap(sig_qy);

				if (cell->get_bool_attribute(ID(clk2fflogic)))
					sig_qy = cell->getPort(ID::D); // For a clk2fflogic $_FF_ the named signal is the D input not the Q output

				for (int i = 0; i < GetSize(sig_qy); i++) {
					if (sig_qy[i].wire == nullptr || sig[i].wire == nullptr)
						continue;

					auto wire = sig_qy[i].wire;

					if (init_inputs.count(sig[i])) {
						int a = init_inputs.at(sig[i]);
						log_assert((a & 1) == 0);
						init_lines[a] = json11::Json(json11::Json::object {
							{ "path", witness_path(wire) },
							{ "input", (a >> 1) - 1 },
							{ "offset", sig_qy[i].offset },
						});
					}

					if (input_bits.count(sig[i])) {
						int a = aig_map.at(sig[i]);
						log_assert((a & 1) == 0);
						seq_lines[a] = json11::Json(json11::Json::object {
							{ "path", witness_path(wire) },
							{ "input", (a >> 1) - 1 },
							{ "offset", sig_qy[i].offset },
						});
					}
				}
			}
		}

		for (auto wire : module->wires())
		{
			SigSpec sig = sigmap(wire);
			if (wire->port_input)
			{
				auto path = witness_path(wire);
				for (int i = 0; i < GetSize(wire); i++) {
					if (aig_map.count(sig[i]) == 0 || sig[i].wire == nullptr)
						continue;

					int a = aig_map.at(sig[i]);
					log_assert((a & 1) == 0);
					input_lines[a] = json11::Json(json11::Json::object {
						{ "path", path },
						{ "input", (a >> 1) - 1 },
						{ "offset", i },
					});

					if (ywmap_clocks.count(sig[i])) {
						int clock_mode = ywmap_clocks[sig[i]];
						if (clock_mode != 3) {
							clock_lines[a] = json11::Json(json11::Json::object {
								{ "path", path },
								{ "input", (a >> 1) - 1 },
								{ "offset", i },
								{ "edge", clock_mode == 1 ? "posedge" : "negedge" },
							});
						}
					}
				}
			}
		}

		json.name("clocks");
		json.begin_array();
		clock_lines.sort();
		for (auto &it : clock_lines)
			json.value(it.second);
		json.end_array();

		json.name("inputs");
		json.begin_array();
		input_lines.sort();
		for (auto &it : input_lines)
			json.value(it.second);
		json.end_array();

		json.name("seqs");
		json.begin_array();
		input_lines.sort();
		for (auto &it : seq_lines)
			json.value(it.second);
		json.end_array();

		json.name("inits");
		json.begin_array();
		input_lines.sort();
		for (auto &it : init_lines)
			json.value(it.second);
		json.end_array();
<<<<<<< HEAD
=======

		json.name("asserts");
		json.begin_array();
		for (Cell *cell : ywmap_asserts)
			json.value(witness_path(cell));
		json.end_array();

		json.name("assumes");
		json.begin_array();
		for (Cell *cell : ywmap_assumes)
			json.value(witness_path(cell));
		json.end_array();

>>>>>>> 00338082
		json.end_object();
	}

};

struct AigerBackend : public Backend {
	AigerBackend() : Backend("aiger", "write design to AIGER file") { }
	void help() override
	{
		//   |---v---|---v---|---v---|---v---|---v---|---v---|---v---|---v---|---v---|---v---|
		log("\n");
		log("    write_aiger [options] [filename]\n");
		log("\n");
		log("Write the current design to an AIGER file. The design must be flattened and\n");
		log("must not contain any cell types except $_AND_, $_NOT_, simple FF types,\n");
		log("$assert and $assume cells, and $initstate cells.\n");
		log("\n");
		log("$assert and $assume cells are converted to AIGER bad state properties and\n");
		log("invariant constraints.\n");
		log("\n");
		log("    -ascii\n");
		log("        write ASCII version of AIGER format\n");
		log("\n");
		log("    -zinit\n");
		log("        convert FFs to zero-initialized FFs, adding additional inputs for\n");
		log("        uninitialized FFs.\n");
		log("\n");
		log("    -miter\n");
		log("        design outputs are AIGER bad state properties\n");
		log("\n");
		log("    -symbols\n");
		log("        include a symbol table in the generated AIGER file\n");
		log("\n");
		log("    -map <filename>\n");
		log("        write an extra file with port and latch symbols\n");
		log("\n");
		log("    -vmap <filename>\n");
		log("        like -map, but more verbose\n");
		log("\n");
		log("    -no-startoffset\n");
		log("        make indexes zero based, enable using map files with smt solvers.\n");
		log("\n");
		log("    -ywmap <filename>\n");
		log("        write a map file for conversion to and from yosys witness traces.\n");
		log("\n");
		log("    -I, -O, -B, -L\n");
		log("        If the design contains no input/output/assert/flip-flop then create one\n");
		log("        dummy input/output/bad_state-pin or latch to make the tools reading the\n");
		log("        AIGER file happy.\n");
		log("\n");
	}
	void execute(std::ostream *&f, std::string filename, std::vector<std::string> args, RTLIL::Design *design) override
	{
		if (design->is_protected_rtl()){
			log_warning("Dumping AIGER file is not supported in case of encrypted RTL\n");
			return;
		}

		bool ascii_mode = false;
		bool zinit_mode = false;
		bool miter_mode = false;
		bool symbols_mode = false;
		bool verbose_map = false;
		bool imode = false;
		bool omode = false;
		bool bmode = false;
		bool lmode = false;
		bool no_startoffset = false;
		std::string map_filename;
		std::string yw_map_filename;

		log_header(design, "Executing AIGER backend.\n");

		size_t argidx;
		for (argidx = 1; argidx < args.size(); argidx++)
		{
			if (args[argidx] == "-ascii") {
				ascii_mode = true;
				continue;
			}
			if (args[argidx] == "-zinit") {
				zinit_mode = true;
				continue;
			}
			if (args[argidx] == "-miter") {
				miter_mode = true;
				continue;
			}
			if (args[argidx] == "-symbols") {
				symbols_mode = true;
				continue;
			}
			if (map_filename.empty() && args[argidx] == "-map" && argidx+1 < args.size()) {
				map_filename = args[++argidx];
				continue;
			}
			if (map_filename.empty() && args[argidx] == "-vmap" && argidx+1 < args.size()) {
				map_filename = args[++argidx];
				verbose_map = true;
				continue;
			}
			if (yw_map_filename.empty() && args[argidx] == "-ywmap" && argidx+1 < args.size()) {
				yw_map_filename = args[++argidx];
				continue;
			}
			if (args[argidx] == "-no-startoffset") {
				no_startoffset = true;
				continue;
			}
			if (args[argidx] == "-I") {
				imode = true;
				continue;
			}
			if (args[argidx] == "-O") {
				omode = true;
				continue;
			}
			if (args[argidx] == "-B") {
				bmode = true;
				continue;
			}
			if (args[argidx] == "-L") {
				lmode = true;
				continue;
			}
			break;
		}
		extra_args(f, filename, args, argidx, !ascii_mode);

		if (!yw_map_filename.empty() && !zinit_mode)
			log_error("Currently -ywmap requires -zinit.\n");

		Module *top_module = design->top_module();

		if (top_module == nullptr)
			log_error("Can't find top module in current design!\n");

		if (!design->selected_whole_module(top_module))
			log_cmd_error("Can't handle partially selected module %s!\n", log_id(top_module));

		if (!top_module->processes.empty())
			log_error("Found unmapped processes in module %s: unmapped processes are not supported in AIGER backend!\n", log_id(top_module));
		if (!top_module->memories.empty())
			log_error("Found unmapped memories in module %s: unmapped memories are not supported in AIGER backend!\n", log_id(top_module));

		AigerWriter writer(top_module, zinit_mode, imode, omode, bmode, lmode);
		writer.write_aiger(*f, ascii_mode, miter_mode, symbols_mode);

		if (!map_filename.empty()) {
			rewrite_filename(filename);
			std::ofstream mapf;
			mapf.open(map_filename.c_str(), std::ofstream::trunc);
			if (mapf.fail())
				log_error("Can't open file `%s' for writing: %s\n", map_filename.c_str(), strerror(errno));
			writer.write_map(mapf, verbose_map, no_startoffset);
		}

		if (!yw_map_filename.empty()) {
			std::ofstream mapf;
			mapf.open(yw_map_filename.c_str(), std::ofstream::trunc);

			PrettyJson json;

			if (!json.write_to_file(yw_map_filename))
				log_error("Can't open file `%s' for writing: %s\n", yw_map_filename.c_str(), strerror(errno));
			writer.write_ywmap(json);
		}
	}
} AigerBackend;

PRIVATE_NAMESPACE_END<|MERGE_RESOLUTION|>--- conflicted
+++ resolved
@@ -67,11 +67,8 @@
 	int initstate_ff = 0;
 
 	dict<SigBit, int> ywmap_clocks;
-<<<<<<< HEAD
-=======
 	vector<Cell *> ywmap_asserts;
 	vector<Cell *> ywmap_assumes;
->>>>>>> 00338082
 
 	int mkgate(int a0, int a1)
 	{
@@ -859,8 +856,6 @@
 		for (auto &it : init_lines)
 			json.value(it.second);
 		json.end_array();
-<<<<<<< HEAD
-=======
 
 		json.name("asserts");
 		json.begin_array();
@@ -874,7 +869,6 @@
 			json.value(witness_path(cell));
 		json.end_array();
 
->>>>>>> 00338082
 		json.end_object();
 	}
 
