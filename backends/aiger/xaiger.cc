--- conflicted
+++ resolved
@@ -185,11 +185,8 @@
 			if (!bit.wire->port_input)
 				unused_bits.erase(bit);
 
-<<<<<<< HEAD
-=======
 		// TODO: Speed up toposort -- ultimately we care about
 		//       box ordering, but not individual AIG cells
->>>>>>> 7ff8330d
 		dict<SigBit, pool<IdString>> bit_drivers, bit_users;
 		TopoSort<IdString, RTLIL::sort_by_id_str> toposort;
 		bool abc_box_seen = false;
@@ -334,11 +331,7 @@
 			//log_warning("Unsupported cell type: %s (%s)\n", log_id(cell->type), log_id(cell));
 		}
 
-<<<<<<< HEAD
-		if (abc_box_seen && !holes_mode) {
-=======
 		if (abc_box_seen) {
->>>>>>> 7ff8330d
 			for (auto &it : bit_users)
 				if (bit_drivers.count(it.first))
 					for (auto driver_cell : bit_drivers.at(it.first))
