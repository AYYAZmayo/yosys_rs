/*
 *  yosys -- Yosys Open SYnthesis Suite
 *
 *  Copyright (C) 2012  Clifford Wolf <clifford@clifford.at>
 *
 *  Permission to use, copy, modify, and/or distribute this software for any
 *  purpose with or without fee is hereby granted, provided that the above
 *  copyright notice and this permission notice appear in all copies.
 *
 *  THE SOFTWARE IS PROVIDED "AS IS" AND THE AUTHOR DISCLAIMS ALL WARRANTIES
 *  WITH REGARD TO THIS SOFTWARE INCLUDING ALL IMPLIED WARRANTIES OF
 *  MERCHANTABILITY AND FITNESS. IN NO EVENT SHALL THE AUTHOR BE LIABLE FOR
 *  ANY SPECIAL, DIRECT, INDIRECT, OR CONSEQUENTIAL DAMAGES OR ANY DAMAGES
 *  WHATSOEVER RESULTING FROM LOSS OF USE, DATA OR PROFITS, WHETHER IN AN
 *  ACTION OF CONTRACT, NEGLIGENCE OR OTHER TORTIOUS ACTION, ARISING OUT OF
 *  OR IN CONNECTION WITH THE USE OR PERFORMANCE OF THIS SOFTWARE.
 *
 */

#include "kernel/rtlil.h"
#include "kernel/register.h"
#include "kernel/sigtools.h"
#include "kernel/celltypes.h"
#include "kernel/cellaigs.h"
#include "kernel/log.h"
#include <algorithm>
#include <string>
#include <regex>
#include <vector>
#include <cmath>

USING_YOSYS_NAMESPACE
PRIVATE_NAMESPACE_BEGIN

pool<string> used_names;
dict<IdString, string> namecache;
int autoid_counter;

typedef unsigned FDirection;
static const FDirection FD_NODIRECTION = 0x0;
static const FDirection FD_IN = 0x1;
static const FDirection FD_OUT = 0x2;
static const FDirection FD_INOUT = 0x3;
static const int FIRRTL_MAX_DSH_WIDTH_ERROR = 20; // For historic reasons, this is actually one greater than the maximum allowed shift width

// Get a port direction with respect to a specific module.
FDirection getPortFDirection(IdString id, Module *module)
{
	Wire *wire = module->wires_.at(id);
	FDirection direction = FD_NODIRECTION;
	if (wire && wire->port_id)
	{
		if (wire->port_input)
			direction |= FD_IN;
		if (wire->port_output)
			direction |= FD_OUT;
	}
	return direction;
}

string next_id()
{
	string new_id;

	while (1) {
		new_id = stringf("_%d", autoid_counter++);
		if (used_names.count(new_id) == 0) break;
	}

	used_names.insert(new_id);
	return new_id;
}

const char *make_id(IdString id)
{
	if (namecache.count(id) != 0)
		return namecache.at(id).c_str();

	string new_id = log_id(id);

	for (int i = 0; i < GetSize(new_id); i++)
	{
		char &ch = new_id[i];
		if ('a' <= ch && ch <= 'z') continue;
		if ('A' <= ch && ch <= 'Z') continue;
		if ('0' <= ch && ch <= '9' && i != 0) continue;
		if ('_' == ch) continue;
		ch = '_';
	}

	while (used_names.count(new_id) != 0)
		new_id += '_';

	namecache[id] = new_id;
	used_names.insert(new_id);
	return namecache.at(id).c_str();
}

struct FirrtlWorker
{
	Module *module;
	std::ostream &f;

	dict<SigBit, pair<string, int>> reverse_wire_map;
	string unconn_id;
	RTLIL::Design *design;
	std::string indent;

	// Define read/write ports and memories.
	// We'll collect their definitions and emit the corresponding FIRRTL definitions at the appropriate point in module construction.
	// For the moment, we don't handle $readmemh or $readmemb.
	// These will be part of a subsequent PR.
	struct read_port {
		string name;
		bool clk_enable;
		bool clk_parity;
		bool transparent;
		RTLIL::SigSpec clk;
		RTLIL::SigSpec ena;
		RTLIL::SigSpec addr;
		read_port(string name, bool clk_enable, bool clk_parity, bool transparent, RTLIL::SigSpec clk, RTLIL::SigSpec ena, RTLIL::SigSpec addr) : name(name), clk_enable(clk_enable), clk_parity(clk_parity), transparent(transparent), clk(clk), ena(ena), addr(addr) {
			// Current (3/13/2019) conventions:
			//  generate a constant 0 for clock and a constant 1 for enable if they are undefined.
			if (!clk.is_fully_def())
				this->clk = SigSpec(RTLIL::Const(0, 1));
			if (!ena.is_fully_def())
				this->ena = SigSpec(RTLIL::Const(1, 1));
		}
		string gen_read(const char * indent) {
			string addr_expr = make_expr(addr);
			string ena_expr = make_expr(ena);
			string clk_expr = make_expr(clk);
			string addr_str = stringf("%s%s.addr <= %s\n", indent, name.c_str(), addr_expr.c_str());
			string ena_str = stringf("%s%s.en <= %s\n", indent, name.c_str(), ena_expr.c_str());
			string clk_str = stringf("%s%s.clk <= asClock(%s)\n", indent, name.c_str(), clk_expr.c_str());
			return addr_str + ena_str + clk_str;
		}
	};
	struct write_port : read_port {
		RTLIL::SigSpec mask;
		write_port(string name, bool clk_enable, bool clk_parity, bool transparent, RTLIL::SigSpec clk, RTLIL::SigSpec ena, RTLIL::SigSpec addr, RTLIL::SigSpec mask) : read_port(name, clk_enable, clk_parity, transparent, clk, ena, addr), mask(mask) {
			if (!clk.is_fully_def())
				this->clk = SigSpec(RTLIL::Const(0));
			if (!ena.is_fully_def())
				this->ena = SigSpec(RTLIL::Const(0));
			if (!mask.is_fully_def())
				this->ena = SigSpec(RTLIL::Const(1));
		}
		string gen_read(const char * /* indent */) {
			log_error("gen_read called on write_port: %s\n", name.c_str());
			return stringf("gen_read called on write_port: %s\n", name.c_str());
		}
		string gen_write(const char * indent) {
			string addr_expr = make_expr(addr);
			string ena_expr = make_expr(ena);
			string clk_expr = make_expr(clk);
			string mask_expr = make_expr(mask);
			string mask_str = stringf("%s%s.mask <= %s\n", indent, name.c_str(), mask_expr.c_str());
			string addr_str = stringf("%s%s.addr <= %s\n", indent, name.c_str(), addr_expr.c_str());
			string ena_str = stringf("%s%s.en <= %s\n", indent, name.c_str(), ena_expr.c_str());
			string clk_str = stringf("%s%s.clk <= asClock(%s)\n", indent, name.c_str(), clk_expr.c_str());
			return addr_str + ena_str + clk_str + mask_str;
		}
	};
	/* Memories defined within this module. */
	struct memory {
		Cell *pCell;					// for error reporting
		string name;					// memory name
		int abits;						// number of address bits
		int size;						// size (in units) of the memory
		int width;						// size (in bits) of each element
		int read_latency;
		int write_latency;
		vector<read_port> read_ports;
		vector<write_port> write_ports;
		std::string init_file;
		std::string init_file_srcFileSpec;
		string srcLine;
		memory(Cell *pCell, string name, int abits, int size, int width) : pCell(pCell), name(name), abits(abits), size(size), width(width), read_latency(0), write_latency(1), init_file(""), init_file_srcFileSpec("") {
			// Provide defaults for abits or size if one (but not the other) is specified.
			if (this->abits == 0 && this->size != 0) {
				this->abits = ceil_log2(this->size);
			} else if (this->abits != 0 && this->size == 0) {
				this->size = 1 << this->abits;
			}
			// Sanity-check this construction.
			if (this->name == "") {
				log_error("Nameless memory%s\n", this->atLine());
			}
			if (this->abits == 0 && this->size == 0) {
				log_error("Memory %s has zero address bits and size%s\n", this->name.c_str(), this->atLine());
			}
			if (this->width == 0) {
				log_error("Memory %s has zero width%s\n", this->name.c_str(), this->atLine());
			}
		 }
		// We need a default constructor for the dict insert.
	   memory() : pCell(0), read_latency(0), write_latency(1), init_file(""), init_file_srcFileSpec(""){}

		const char *atLine() {
			if (srcLine == "") {
				if (pCell) {
					auto p = pCell->attributes.find("\\src");
					srcLine = " at " + p->second.decode_string();
				}
			}
			return srcLine.c_str();
		}
		void add_memory_read_port(read_port &rp) {
			read_ports.push_back(rp);
		}
		void add_memory_write_port(write_port &wp) {
			write_ports.push_back(wp);
		}
		void add_memory_file(std::string init_file, std::string init_file_srcFileSpec) {
			this->init_file = init_file;
			this->init_file_srcFileSpec = init_file_srcFileSpec;
		}

	};
	dict<string, memory> memories;

	void register_memory(memory &m)
	{
		memories[m.name] = m;
	}

	void register_reverse_wire_map(string id, SigSpec sig)
	{
		for (int i = 0; i < GetSize(sig); i++)
			reverse_wire_map[sig[i]] = make_pair(id, i);
	}

	FirrtlWorker(Module *module, std::ostream &f, RTLIL::Design *theDesign) : module(module), f(f), design(theDesign), indent("    ")
	{
	}

	static string make_expr(const SigSpec &sig)
	{
		string expr;

		for (auto chunk : sig.chunks())
		{
			string new_expr;

			if (chunk.wire == nullptr)
			{
				std::vector<RTLIL::State> bits = chunk.data;
				new_expr = stringf("UInt<%d>(\"h", GetSize(bits));

				while (GetSize(bits) % 4 != 0)
					bits.push_back(State::S0);

				for (int i = GetSize(bits)-4; i >= 0; i -= 4)
				{
					int val = 0;
					if (bits[i+0] == State::S1) val += 1;
					if (bits[i+1] == State::S1) val += 2;
					if (bits[i+2] == State::S1) val += 4;
					if (bits[i+3] == State::S1) val += 8;
					new_expr.push_back(val < 10 ? '0' + val : 'a' + val - 10);
				}

				new_expr += "\")";
			}
			else if (chunk.offset == 0 && chunk.width == chunk.wire->width)
			{
				new_expr = make_id(chunk.wire->name);
			}
			else
			{
				string wire_id = make_id(chunk.wire->name);
				new_expr = stringf("bits(%s, %d, %d)", wire_id.c_str(), chunk.offset + chunk.width - 1, chunk.offset);
			}

			if (expr.empty())
				expr = new_expr;
			else
				expr = "cat(" + new_expr + ", " + expr + ")";
		}

		return expr;
	}

	std::string fid(RTLIL::IdString internal_id)
	{
		return make_id(internal_id);
	}

	std::string cellname(RTLIL::Cell *cell)
	{
		return fid(cell->name).c_str();
	}

	void process_instance(RTLIL::Cell *cell, vector<string> &wire_exprs)
	{
		std::string cell_type = fid(cell->type);
		std::string instanceOf;
		// If this is a parameterized module, its parent module is encoded in the cell type
		if (cell->type.substr(0, 8) == "$paramod")
		{
			std::string::iterator it;
			for (it = cell_type.begin(); it < cell_type.end(); it++)
			{
				switch (*it) {
					case '\\': /* FALL_THROUGH */
					case '=': /* FALL_THROUGH */
					case '\'': /* FALL_THROUGH */
					case '$': instanceOf.append("_"); break;
					default: instanceOf.append(1, *it); break;
				}
			}
		}
		else
		{
			instanceOf = cell_type;
		}

		std::string cell_name = cellname(cell);
		std::string cell_name_comment;
		if (cell_name != fid(cell->name))
			cell_name_comment = " /* " + fid(cell->name) + " */ ";
		else
			cell_name_comment = "";
		// Find the module corresponding to this instance.
		auto instModule = design->module(cell->type);
		// If there is no instance for this, just return.
		if (instModule == NULL)
		{
			log_warning("No instance for %s.%s\n", cell_type.c_str(), cell_name.c_str());
			return;
		}
		wire_exprs.push_back(stringf("%s" "inst %s%s of %s", indent.c_str(), cell_name.c_str(), cell_name_comment.c_str(), instanceOf.c_str()));

		for (auto it = cell->connections().begin(); it != cell->connections().end(); ++it) {
			if (it->second.size() > 0) {
				const SigSpec &secondSig = it->second;
				const std::string firstName = cell_name + "." + make_id(it->first);
				const std::string secondExpr = make_expr(secondSig);
				// Find the direction for this port.
				FDirection dir = getPortFDirection(it->first, instModule);
				std::string sourceExpr, sinkExpr;
				const SigSpec *sinkSig = nullptr;
				switch (dir) {
					case FD_INOUT:
						log_warning("Instance port connection %s.%s is INOUT; treating as OUT\n", cell_type.c_str(), log_signal(it->second));
						/* FALLTHRU */
					case FD_OUT:
						sourceExpr = firstName;
						sinkExpr = secondExpr;
						sinkSig = &secondSig;
						break;
					case FD_NODIRECTION:
						log_warning("Instance port connection %s.%s is NODIRECTION; treating as IN\n", cell_type.c_str(), log_signal(it->second));
						/* FALLTHRU */
					case FD_IN:
						sourceExpr = secondExpr;
						sinkExpr = firstName;
						break;
					default:
						log_error("Instance port %s.%s unrecognized connection direction 0x%x !\n", cell_type.c_str(), log_signal(it->second), dir);
						break;
				}
				// Check for subfield assignment.
				std::string bitsString = "bits(";
				if (sinkExpr.substr(0, bitsString.length()) == bitsString ) {
					if (sinkSig == nullptr)
						log_error("Unknown subfield %s.%s\n", cell_type.c_str(), sinkExpr.c_str());
					// Don't generate the assignment here.
					// Add the source and sink to the "reverse_wire_map" and we'll output the assignment
					//  as part of the coalesced subfield assignments for this wire.
					register_reverse_wire_map(sourceExpr, *sinkSig);
				} else {
					wire_exprs.push_back(stringf("\n%s%s <= %s", indent.c_str(), sinkExpr.c_str(), sourceExpr.c_str()));
				}
			}
		}
		wire_exprs.push_back(stringf("\n"));

	}

	// Given an expression for a shift amount, and a maximum width,
	//  generate the FIRRTL expression for equivalent dynamic shift taking into account FIRRTL shift semantics.
	std::string gen_dshl(const string b_expr, const int b_width)
	{
		string result = b_expr;
		if (b_width >= FIRRTL_MAX_DSH_WIDTH_ERROR) {
			int max_shift_width_bits = FIRRTL_MAX_DSH_WIDTH_ERROR - 1;
			string max_shift_string = stringf("UInt<%d>(%d)", max_shift_width_bits, (1<<max_shift_width_bits) - 1);
			// Deal with the difference in semantics between FIRRTL and verilog
			result = stringf("mux(gt(%s, %s), %s, bits(%s, %d, 0))", b_expr.c_str(), max_shift_string.c_str(), max_shift_string.c_str(), b_expr.c_str(), max_shift_width_bits - 1);
		}
		return result;
	}

	void run()
	{
		f << stringf("  module %s:\n", make_id(module->name));
		vector<string> port_decls, wire_decls, cell_exprs, wire_exprs;

		for (auto wire : module->wires())
		{
			const auto wireName = make_id(wire->name);
			// If a wire has initial data, issue a warning since FIRRTL doesn't currently support it.
			if (wire->attributes.count("\\init")) {
				log_warning("Initial value (%s) for (%s.%s) not supported\n",
							wire->attributes.at("\\init").as_string().c_str(),
							log_id(module), log_id(wire));
			}
			if (wire->port_id)
			{
				if (wire->port_input && wire->port_output)
					log_error("Module port %s.%s is inout!\n", log_id(module), log_id(wire));
				port_decls.push_back(stringf("    %s %s: UInt<%d>\n", wire->port_input ? "input" : "output",
						wireName, wire->width));
			}
			else
			{
				wire_decls.push_back(stringf("    wire %s: UInt<%d>\n", wireName, wire->width));
			}
		}

		for (auto cell : module->cells())
		{
			static Const ndef(0, 0);

		    // Is this cell is a module instance?
			if (cell->type[0] != '$')
			{
				process_instance(cell, wire_exprs);
				continue;
			}
			// Not a module instance. Set up cell properties
			bool extract_y_bits = false;		// Assume no extraction of final bits will be required.
			int a_width = cell->parameters.at("\\A_WIDTH", ndef).as_int();	// The width of "A"
			int b_width = cell->parameters.at("\\B_WIDTH", ndef).as_int();	// The width of "A"
			const int y_width = cell->parameters.at("\\Y_WIDTH", ndef).as_int();	// The width of the result
			const bool a_signed = cell->parameters.at("\\A_SIGNED", ndef).as_bool();
			const bool b_signed = cell->parameters.at("\\B_SIGNED", ndef).as_bool();
			bool firrtl_is_signed = a_signed;	// The result is signed (subsequent code may change this).
			int firrtl_width = 0;
			string primop;
			bool always_uint = false;
			string y_id = make_id(cell->name);

			if (cell->type.in("$not", "$logic_not", "$neg", "$reduce_and", "$reduce_or", "$reduce_xor", "$reduce_bool", "$reduce_xnor"))
			{
				string a_expr = make_expr(cell->getPort("\\A"));
				wire_decls.push_back(stringf("    wire %s: UInt<%d>\n", y_id.c_str(), y_width));

				if (a_signed) {
					a_expr = "asSInt(" + a_expr + ")";
				}

				// Don't use the results of logical operations (a single bit) to control padding
				if (!(cell->type.in("$eq", "$eqx", "$gt", "$ge", "$lt", "$le", "$ne", "$nex", "$reduce_bool", "$logic_not") && y_width == 1) ) {
					a_expr = stringf("pad(%s, %d)", a_expr.c_str(), y_width);
				}

				// Assume the FIRRTL width is a single bit.
				firrtl_width = 1;
				if (cell->type == "$not") primop = "not";
				else if (cell->type == "$neg") {
					primop = "neg";
					firrtl_is_signed = true;	// Result of "neg" is signed (an SInt).
					firrtl_width = a_width;
				} else if (cell->type == "$logic_not") {
                                        primop = "eq";
                                        a_expr = stringf("%s, UInt(0)", a_expr.c_str());
                                }
				else if (cell->type == "$reduce_and") primop = "andr";
				else if (cell->type == "$reduce_or") primop = "orr";
				else if (cell->type == "$reduce_xor") primop = "xorr";
				else if (cell->type == "$reduce_xnor") {
                                        primop = "not";
                                        a_expr = stringf("xorr(%s)", a_expr.c_str());
                                }
				else if (cell->type == "$reduce_bool") {
					primop = "neq";
					// Use the sign of the a_expr and its width as the type (UInt/SInt) and width of the comparand.
					a_expr = stringf("%s, %cInt<%d>(0)", a_expr.c_str(), a_signed ? 'S' : 'U', a_width);
				}

				string expr = stringf("%s(%s)", primop.c_str(), a_expr.c_str());

				if ((firrtl_is_signed && !always_uint))
					expr = stringf("asUInt(%s)", expr.c_str());

				cell_exprs.push_back(stringf("    %s <= %s\n", y_id.c_str(), expr.c_str()));
				register_reverse_wire_map(y_id, cell->getPort("\\Y"));

				continue;
			}
			if (cell->type.in("$add", "$sub", "$mul", "$div", "$mod", "$xor", "$xnor", "$and", "$or", "$eq", "$eqx",
							  "$gt", "$ge", "$lt", "$le", "$ne", "$nex", "$shr", "$sshr", "$sshl", "$shl",
							  "$logic_and", "$logic_or", "$pow"))
			{
				string a_expr = make_expr(cell->getPort("\\A"));
				string b_expr = make_expr(cell->getPort("\\B"));
				wire_decls.push_back(stringf("    wire %s: UInt<%d>\n", y_id.c_str(), y_width));

				if (a_signed) {
					a_expr = "asSInt(" + a_expr + ")";
					// Expand the "A" operand to the result width
					if (a_width < y_width) {
						a_expr = stringf("pad(%s, %d)", a_expr.c_str(), y_width);
						a_width = y_width;
					}
				}
				// Shift amount is always unsigned, and needn't be padded to result width,
				//  otherwise, we need to cast the b_expr appropriately
				if (b_signed && !cell->type.in("$shr", "$sshr", "$shl", "$sshl", "$pow")) {
					b_expr = "asSInt(" + b_expr + ")";
					// Expand the "B" operand to the result width
					if (b_width < y_width) {
						b_expr = stringf("pad(%s, %d)", b_expr.c_str(), y_width);
						b_width = y_width;
					}
				}

				// For the arithmetic ops, expand operand widths to result widths befor performing the operation.
				// This corresponds (according to iverilog) to what verilog compilers implement.
				if (cell->type.in("$add", "$sub", "$mul", "$div", "$mod", "$xor", "$xnor", "$and", "$or"))
				{
					if (a_width < y_width) {
						a_expr = stringf("pad(%s, %d)", a_expr.c_str(), y_width);
						a_width = y_width;
					}
					if (b_width < y_width) {
						b_expr = stringf("pad(%s, %d)", b_expr.c_str(), y_width);
						b_width = y_width;
					}
				}
				// Assume the FIRRTL width is the width of "A"
				firrtl_width = a_width;
				auto a_sig = cell->getPort("\\A");

				if (cell->type == "$add") {
					primop = "add";
					firrtl_is_signed = a_signed | b_signed;
					firrtl_width = max(a_width, b_width);
				} else if (cell->type == "$sub") {
					primop = "sub";
					firrtl_is_signed = true;
					int a_widthInc = (!a_signed && b_signed) ? 2 : (a_signed && !b_signed) ? 1 : 0;
					int b_widthInc = (a_signed && !b_signed) ? 2 : (!a_signed && b_signed) ? 1 : 0;
					firrtl_width = max(a_width + a_widthInc, b_width + b_widthInc);
				} else if (cell->type == "$mul") {
					primop = "mul";
					firrtl_is_signed = a_signed | b_signed;
					firrtl_width = a_width + b_width;
				} else if (cell->type == "$div") {
					primop = "div";
					firrtl_is_signed = a_signed | b_signed;
					firrtl_width = a_width;
				} else if (cell->type == "$mod") {
					primop = "rem";
					firrtl_width = min(a_width, b_width);
				} else if (cell->type == "$and") {
					primop = "and";
					always_uint = true;
					firrtl_width = max(a_width, b_width);
				}
				else if (cell->type == "$or" ) {
					primop =  "or";
					always_uint = true;
					firrtl_width = max(a_width, b_width);
				}
				else if (cell->type == "$xor") {
					primop = "xor";
					always_uint = true;
					firrtl_width = max(a_width, b_width);
				}
				else if (cell->type == "$xnor") {
					primop = "xnor";
					always_uint = true;
					firrtl_width = max(a_width, b_width);
				}
				else if ((cell->type == "$eq") | (cell->type == "$eqx")) {
					primop = "eq";
					always_uint = true;
					firrtl_width = 1;
			    }
				else if ((cell->type == "$ne") | (cell->type == "$nex")) {
					primop = "neq";
					always_uint = true;
					firrtl_width = 1;
				}
				else if (cell->type == "$gt") {
					primop = "gt";
					always_uint = true;
					firrtl_width = 1;
				}
				else if (cell->type == "$ge") {
					primop = "geq";
					always_uint = true;
					firrtl_width = 1;
				}
				else if (cell->type == "$lt") {
					primop = "lt";
					always_uint = true;
					firrtl_width = 1;
				}
				else if (cell->type == "$le") {
					primop = "leq";
					always_uint = true;
					firrtl_width = 1;
				}
				else if ((cell->type == "$shl") | (cell->type == "$sshl")) {
					// FIRRTL will widen the result (y) by the amount of the shift.
					// We'll need to offset this by extracting the un-widened portion as Verilog would do.
					extract_y_bits = true;
					// Is the shift amount constant?
					auto b_sig = cell->getPort("\\B");
					if (b_sig.is_fully_const()) {
						primop = "shl";
						int shift_amount = b_sig.as_int();
						b_expr = std::to_string(shift_amount);
						firrtl_width = a_width + shift_amount;
					} else {
						primop = "dshl";
						// Convert from FIRRTL left shift semantics.
						b_expr = gen_dshl(b_expr, b_width);
						firrtl_width = a_width + (1 << b_width) - 1;
					}
				}
				else if ((cell->type == "$shr") | (cell->type == "$sshr")) {
					// We don't need to extract a specific range of bits.
					extract_y_bits = false;
					// Is the shift amount constant?
					auto b_sig = cell->getPort("\\B");
					if (b_sig.is_fully_const()) {
						primop = "shr";
						int shift_amount = b_sig.as_int();
						b_expr = std::to_string(shift_amount);
						firrtl_width = max(1, a_width - shift_amount);
					} else {
						primop = "dshr";
						firrtl_width = a_width;
					}
					// We'll need to do some special fixups if the source (and thus result) is signed.
					if (firrtl_is_signed) {
						// If this is a "logical" shift right, pretend the source is unsigned.
						if (cell->type == "$shr") {
							a_expr = "asUInt(" + a_expr + ")";
						}
					}
				}
				else if ((cell->type == "$logic_and")) {
					primop = "and";
					a_expr = "neq(" + a_expr + ", UInt(0))";
					b_expr = "neq(" + b_expr + ", UInt(0))";
					always_uint = true;
					firrtl_width = 1;
				}
				else if ((cell->type == "$logic_or")) {
					primop = "or";
					a_expr = "neq(" + a_expr + ", UInt(0))";
					b_expr = "neq(" + b_expr + ", UInt(0))";
					always_uint = true;
					firrtl_width = 1;
				}
				else if ((cell->type == "$pow")) {
					if (a_sig.is_fully_const() && a_sig.as_int() == 2) {
						// We'll convert this to a shift. To simplify things, change the a_expr to "1"
						//	so we can use b_expr directly as a shift amount.
						// Only support 2 ** N (i.e., shift left)
						// FIRRTL will widen the result (y) by the amount of the shift.
						// We'll need to offset this by extracting the un-widened portion as Verilog would do.
						a_expr = firrtl_is_signed ? "SInt(1)" : "UInt(1)";
						extract_y_bits = true;
						// Is the shift amount constant?
						auto b_sig = cell->getPort("\\B");
						if (b_sig.is_fully_const()) {
							primop = "shl";
							int shiftAmount = b_sig.as_int();
							if (shiftAmount < 0) {
								log_error("Negative power exponent - %d: %s.%s\n", shiftAmount, log_id(module), log_id(cell));
							}
							b_expr = std::to_string(shiftAmount);
							firrtl_width = a_width + shiftAmount;
						} else {
							primop = "dshl";
							// Convert from FIRRTL left shift semantics.
							b_expr = gen_dshl(b_expr, b_width);
							firrtl_width = a_width + (1 << b_width) - 1;
						}
					} else {
						log_error("Non power 2: %s.%s\n", log_id(module), log_id(cell));
					}
				}

				if (!cell->parameters.at("\\B_SIGNED").as_bool()) {
					b_expr = "asUInt(" + b_expr + ")";
				}

				string expr;
				// Deal with $xnor == ~^ (not xor)
				if (primop == "xnor") {
					expr = stringf("not(xor(%s, %s))", a_expr.c_str(), b_expr.c_str());
				} else {
					expr = stringf("%s(%s, %s)", primop.c_str(), a_expr.c_str(), b_expr.c_str());
				}

				// Deal with FIRRTL's "shift widens" semantics, or the need to widen the FIRRTL result.
				// If the operation is signed, the FIRRTL width will be 1 one bit larger.
				if (extract_y_bits) {
					expr = stringf("bits(%s, %d, 0)", expr.c_str(), y_width - 1);
				} else if (firrtl_is_signed && (firrtl_width + 1) < y_width) {
					expr = stringf("pad(%s, %d)", expr.c_str(), y_width);
				}

				if ((firrtl_is_signed && !always_uint))
					expr = stringf("asUInt(%s)", expr.c_str());

				cell_exprs.push_back(stringf("    %s <= %s\n", y_id.c_str(), expr.c_str()));
				register_reverse_wire_map(y_id, cell->getPort("\\Y"));

				continue;
			}

			if (cell->type.in("$mux"))
			{
				int width = cell->parameters.at("\\WIDTH").as_int();
				string a_expr = make_expr(cell->getPort("\\A"));
				string b_expr = make_expr(cell->getPort("\\B"));
				string s_expr = make_expr(cell->getPort("\\S"));
				wire_decls.push_back(stringf("    wire %s: UInt<%d>\n", y_id.c_str(), width));

				string expr = stringf("mux(%s, %s, %s)", s_expr.c_str(), b_expr.c_str(), a_expr.c_str());

				cell_exprs.push_back(stringf("    %s <= %s\n", y_id.c_str(), expr.c_str()));
				register_reverse_wire_map(y_id, cell->getPort("\\Y"));

				continue;
			}

			if (cell->type.in("$mem"))
			{
				string mem_id = make_id(cell->name);
				int abits = cell->parameters.at("\\ABITS").as_int();
				int width = cell->parameters.at("\\WIDTH").as_int();
				int size = cell->parameters.at("\\SIZE").as_int();
				memory m(cell, mem_id, abits, size, width);
				int rd_ports = cell->parameters.at("\\RD_PORTS").as_int();
				int wr_ports = cell->parameters.at("\\WR_PORTS").as_int();

				Const initdata = cell->parameters.at("\\INIT");
				for (State bit : initdata.bits)
					if (bit != State::Sx)
						log_error("Memory with initialization data: %s.%s\n", log_id(module), log_id(cell));

				Const rd_clk_enable = cell->parameters.at("\\RD_CLK_ENABLE");
				Const wr_clk_enable = cell->parameters.at("\\WR_CLK_ENABLE");
				Const wr_clk_polarity = cell->parameters.at("\\WR_CLK_POLARITY");

				int offset = cell->parameters.at("\\OFFSET").as_int();
				if (offset != 0)
					log_error("Memory with nonzero offset: %s.%s\n", log_id(module), log_id(cell));

				for (int i = 0; i < rd_ports; i++)
				{
					if (rd_clk_enable[i] != State::S0)
						log_error("Clocked read port %d on memory %s.%s.\n", i, log_id(module), log_id(cell));

					SigSpec addr_sig = cell->getPort("\\RD_ADDR").extract(i*abits, abits);
					SigSpec data_sig = cell->getPort("\\RD_DATA").extract(i*width, width);
					string addr_expr = make_expr(addr_sig);
					string name(stringf("%s.r%d", m.name.c_str(), i));
					bool clk_enable = false;
					bool clk_parity = true;
					bool transparency = false;
					SigSpec ena_sig = RTLIL::SigSpec(RTLIL::State::S1, 1);
					SigSpec clk_sig = RTLIL::SigSpec(RTLIL::State::S0, 1);
					read_port rp(name, clk_enable, clk_parity, transparency, clk_sig, ena_sig, addr_sig);
					m.add_memory_read_port(rp);
					cell_exprs.push_back(rp.gen_read(indent.c_str()));
					register_reverse_wire_map(stringf("%s.data", name.c_str()), data_sig);
				}

				for (int i = 0; i < wr_ports; i++)
				{
					if (wr_clk_enable[i] != State::S1)
						log_error("Unclocked write port %d on memory %s.%s.\n", i, log_id(module), log_id(cell));

					if (wr_clk_polarity[i] != State::S1)
						log_error("Negedge write port %d on memory %s.%s.\n", i, log_id(module), log_id(cell));

					string name(stringf("%s.w%d", m.name.c_str(), i));
					bool clk_enable = true;
					bool clk_parity = true;
					bool transparency = false;
					SigSpec addr_sig =cell->getPort("\\WR_ADDR").extract(i*abits, abits);
					string addr_expr = make_expr(addr_sig);
					SigSpec data_sig =cell->getPort("\\WR_DATA").extract(i*width, width);
					string data_expr = make_expr(data_sig);
					SigSpec clk_sig = cell->getPort("\\WR_CLK").extract(i);
					string clk_expr = make_expr(clk_sig);

					SigSpec wen_sig = cell->getPort("\\WR_EN").extract(i*width, width);
					string wen_expr = make_expr(wen_sig[0]);

					for (int i = 1; i < GetSize(wen_sig); i++)
						if (wen_sig[0] != wen_sig[i])
							log_error("Complex write enable on port %d on memory %s.%s.\n", i, log_id(module), log_id(cell));

					SigSpec mask_sig = RTLIL::SigSpec(RTLIL::State::S1, 1);
					write_port wp(name, clk_enable, clk_parity, transparency, clk_sig, wen_sig[0], addr_sig, mask_sig);
					m.add_memory_write_port(wp);
					cell_exprs.push_back(stringf("%s%s.data <= %s\n", indent.c_str(), name.c_str(), data_expr.c_str()));
					cell_exprs.push_back(wp.gen_write(indent.c_str()));
				}
				register_memory(m);
				continue;
			}

			if (cell->type.in("$memwr", "$memrd", "$meminit"))
			{
				std::string cell_type = fid(cell->type);
				std::string mem_id = make_id(cell->parameters["\\MEMID"].decode_string());
				int abits = cell->parameters.at("\\ABITS").as_int();
				int width = cell->parameters.at("\\WIDTH").as_int();
				memory *mp = nullptr;
				if (cell->type == "$meminit" ) {
					log_error("$meminit (%s.%s.%s) currently unsupported\n", log_id(module), log_id(cell), mem_id.c_str());
				} else {
					// It's a $memwr or $memrd. Remember the read/write port parameters for the eventual FIRRTL memory definition.
					auto addrSig = cell->getPort("\\ADDR");
					auto dataSig = cell->getPort("\\DATA");
					auto enableSig = cell->getPort("\\EN");
					auto clockSig = cell->getPort("\\CLK");
					Const clk_enable = cell->parameters.at("\\CLK_ENABLE");
					Const clk_polarity = cell->parameters.at("\\CLK_POLARITY");

					// Do we already have an entry for this memory?
					if (memories.count(mem_id) == 0) {
						memory m(cell, mem_id, abits, 0, width);
						register_memory(m);
					}
					mp = &memories.at(mem_id);
					int portNum = 0;
					bool transparency = false;
					string data_expr = make_expr(dataSig);
					if (cell->type.in("$memwr")) {
						portNum = (int) mp->write_ports.size();
						write_port wp(stringf("%s.w%d", mem_id.c_str(), portNum), clk_enable.as_bool(), clk_polarity.as_bool(),  transparency, clockSig, enableSig, addrSig, dataSig);
						mp->add_memory_write_port(wp);
						cell_exprs.push_back(stringf("%s%s.data <= %s\n", indent.c_str(), wp.name.c_str(), data_expr.c_str()));
						cell_exprs.push_back(wp.gen_write(indent.c_str()));
					} else if (cell->type.in("$memrd")) {
						portNum = (int) mp->read_ports.size();
						read_port rp(stringf("%s.r%d", mem_id.c_str(), portNum), clk_enable.as_bool(), clk_polarity.as_bool(),  transparency, clockSig, enableSig, addrSig);
						mp->add_memory_read_port(rp);
						cell_exprs.push_back(rp.gen_read(indent.c_str()));
						register_reverse_wire_map(stringf("%s.data", rp.name.c_str()), dataSig);
					}
				}
				continue;
			}

			if (cell->type.in("$dff"))
			{
				bool clkpol = cell->parameters.at("\\CLK_POLARITY").as_bool();
				if (clkpol == false)
					log_error("Negative edge clock on FF %s.%s.\n", log_id(module), log_id(cell));

				int width = cell->parameters.at("\\WIDTH").as_int();
				string expr = make_expr(cell->getPort("\\D"));
				string clk_expr = "asClock(" + make_expr(cell->getPort("\\CLK")) + ")";

				wire_decls.push_back(stringf("    reg %s: UInt<%d>, %s\n", y_id.c_str(), width, clk_expr.c_str()));

				cell_exprs.push_back(stringf("    %s <= %s\n", y_id.c_str(), expr.c_str()));
				register_reverse_wire_map(y_id, cell->getPort("\\Q"));

				continue;
			}

			// This may be a parameterized module - paramod.
			if (cell->type.substr(0, 8) == "$paramod")
			{
				process_instance(cell, wire_exprs);
				continue;
			}
			if (cell->type == "$shiftx") {
				// assign y = a[b +: y_width];
				// We'll extract the correct bits as part of the primop.

				string a_expr = make_expr(cell->getPort("\\A"));
				// Get the initial bit selector
				string b_expr = make_expr(cell->getPort("\\B"));
				wire_decls.push_back(stringf("    wire %s: UInt<%d>\n", y_id.c_str(), y_width));

				if (cell->getParam("\\B_SIGNED").as_bool()) {
					// Use validif to constrain the selection (test the sign bit)
					auto b_string = b_expr.c_str();
					int b_sign = cell->parameters.at("\\B_WIDTH").as_int() - 1;
					b_expr = stringf("validif(not(bits(%s, %d, %d)), %s)", b_string, b_sign, b_sign, b_string);
				}
				string expr = stringf("dshr(%s, %s)", a_expr.c_str(), b_expr.c_str());

				cell_exprs.push_back(stringf("    %s <= %s\n", y_id.c_str(), expr.c_str()));
				register_reverse_wire_map(y_id, cell->getPort("\\Y"));
				continue;
			}
			if (cell->type == "$shift") {
				// assign y = a >> b;
				//  where b may be negative

				string a_expr = make_expr(cell->getPort("\\A"));
				string b_expr = make_expr(cell->getPort("\\B"));
				auto b_string = b_expr.c_str();
				string expr;
				wire_decls.push_back(stringf("    wire %s: UInt<%d>\n", y_id.c_str(), y_width));

				if (cell->getParam("\\B_SIGNED").as_bool()) {
					// We generate a left or right shift based on the sign of b.
					std::string dshl = stringf("bits(dshl(%s, %s), 0, %d)", a_expr.c_str(), gen_dshl(b_expr, b_width).c_str(), y_width);
					std::string dshr = stringf("dshr(%s, %s)", a_expr.c_str(), b_string);
					expr = stringf("mux(%s < 0, %s, %s)",
									 b_string,
									 dshl.c_str(),
									 dshr.c_str()
									 );
				} else {
					expr = stringf("dshr(%s, %s)", a_expr.c_str(), b_string);
				}
				cell_exprs.push_back(stringf("    %s <= %s\n", y_id.c_str(), expr.c_str()));
				register_reverse_wire_map(y_id, cell->getPort("\\Y"));
				continue;
			}
<<<<<<< HEAD
			log_error("Cell type not supported: %s (%s.%s)\n", log_id(cell->type), log_id(module), log_id(cell));
=======
			if (cell->type == "$pos") {
				// assign y = a;
//				printCell(cell);
				string a_expr = make_expr(cell->getPort("\\A"));
				// Verilog appears to treat the result as signed, so if the result is wider than "A",
				//  we need to pad.
				if (a_width < y_width) {
					a_expr = stringf("pad(%s, %d)", a_expr.c_str(), y_width);
				}
				wire_decls.push_back(stringf("    wire %s: UInt<%d>\n", y_id.c_str(), y_width));
				cell_exprs.push_back(stringf("    %s <= %s\n", y_id.c_str(), a_expr.c_str()));
				register_reverse_wire_map(y_id, cell->getPort("\\Y"));
				continue;
			}
			log_warning("Cell type not supported: %s (%s.%s)\n", log_id(cell->type), log_id(module), log_id(cell));
>>>>>>> 5545cd3c
		}

		for (auto conn : module->connections())
		{
			string y_id = next_id();
			int y_width =  GetSize(conn.first);
			string expr = make_expr(conn.second);

			wire_decls.push_back(stringf("    wire %s: UInt<%d>\n", y_id.c_str(), y_width));
			cell_exprs.push_back(stringf("    %s <= %s\n", y_id.c_str(), expr.c_str()));
			register_reverse_wire_map(y_id, conn.first);
		}

		for (auto wire : module->wires())
		{
			string expr;

			if (wire->port_input)
				continue;

			int cursor = 0;
			bool is_valid = false;
			bool make_unconn_id = false;

			while (cursor < wire->width)
			{
				int chunk_width = 1;
				string new_expr;

				SigBit start_bit(wire, cursor);

				if (reverse_wire_map.count(start_bit))
				{
					pair<string, int> start_map = reverse_wire_map.at(start_bit);

					while (cursor+chunk_width < wire->width)
					{
						SigBit stop_bit(wire, cursor+chunk_width);

						if (reverse_wire_map.count(stop_bit) == 0)
							break;

						pair<string, int> stop_map = reverse_wire_map.at(stop_bit);
						stop_map.second -= chunk_width;

						if (start_map != stop_map)
							break;

						chunk_width++;
					}

					new_expr = stringf("bits(%s, %d, %d)", start_map.first.c_str(),
							start_map.second + chunk_width - 1, start_map.second);
					is_valid = true;
				}
				else
				{
					if (unconn_id.empty()) {
						unconn_id = next_id();
						make_unconn_id = true;
					}
					new_expr = unconn_id;
				}

				if (expr.empty())
					expr = new_expr;
				else
					expr = "cat(" + new_expr + ", " + expr + ")";

				cursor += chunk_width;
			}

			if (is_valid) {
				if (make_unconn_id) {
					wire_decls.push_back(stringf("    wire %s: UInt<1>\n", unconn_id.c_str()));
					wire_decls.push_back(stringf("    %s is invalid\n", unconn_id.c_str()));
				}
				wire_exprs.push_back(stringf("    %s <= %s\n", make_id(wire->name), expr.c_str()));
			} else {
				if (make_unconn_id) {
					unconn_id.clear();
				}
				wire_decls.push_back(stringf("    %s is invalid\n", make_id(wire->name)));
			}
		}

		for (auto str : port_decls)
			f << str;

		f << stringf("\n");

		for (auto str : wire_decls)
			f << str;

		f << stringf("\n");

		// If we have any memory definitions, output them.
		for (auto kv : memories) {
			memory &m = kv.second;
			f << stringf("    mem %s:\n", m.name.c_str());
			f << stringf("      data-type => UInt<%d>\n", m.width);
			f << stringf("      depth => %d\n", m.size);
			for (int i = 0; i < (int) m.read_ports.size(); i += 1) {
				f << stringf("      reader => r%d\n", i);
			}
			for (int i = 0; i < (int) m.write_ports.size(); i += 1) {
				f << stringf("      writer => w%d\n", i);
			}
			f << stringf("      read-latency => %d\n", m.read_latency);
			f << stringf("      write-latency => %d\n", m.write_latency);
			f << stringf("      read-under-write => undefined\n");
		}
		f << stringf("\n");

		for (auto str : cell_exprs)
			f << str;

		f << stringf("\n");

		for (auto str : wire_exprs)
			f << str;
	}
};

struct FirrtlBackend : public Backend {
	FirrtlBackend() : Backend("firrtl", "write design to a FIRRTL file") { }
	void help() YS_OVERRIDE
	{
		//   |---v---|---v---|---v---|---v---|---v---|---v---|---v---|---v---|---v---|---v---|
		log("\n");
		log("    write_firrtl [options] [filename]\n");
		log("\n");
		log("Write a FIRRTL netlist of the current design.\n");
		log("The following commands are executed by this command:\n");
		log("        pmuxtree\n");
		log("\n");
	}
	void execute(std::ostream *&f, std::string filename, std::vector<std::string> args, RTLIL::Design *design) YS_OVERRIDE
	{
		size_t argidx = args.size();	// We aren't expecting any arguments.

		// If we weren't explicitly passed a filename, use the last argument (if it isn't a flag).
		if (filename == "") {
			if (argidx > 0 && args[argidx - 1][0] != '-') {
				// extra_args and friends need to see this argument.
				argidx -= 1;
				filename = args[argidx];
			}
		}
		extra_args(f, filename, args, argidx);

		if (!design->full_selection())
			log_cmd_error("This command only operates on fully selected designs!\n");

		log_header(design, "Executing FIRRTL backend.\n");
		log_push();

		Pass::call(design, stringf("pmuxtree"));

		namecache.clear();
		autoid_counter = 0;

		// Get the top module, or a reasonable facsimile - we need something for the circuit name.
		Module *top = design->top_module();
		Module *last = nullptr;
		// Generate module and wire names.
		for (auto module : design->modules()) {
			make_id(module->name);
			last = module;
			if (top == nullptr && module->get_bool_attribute("\\top")) {
				top = module;
			}
			for (auto wire : module->wires())
				if (wire->port_id)
					make_id(wire->name);
		}

		if (top == nullptr)
			top = last;

		*f << stringf("circuit %s:\n", make_id(top->name));

		for (auto module : design->modules())
		{
			FirrtlWorker worker(module, *f, design);
			worker.run();
		}

		namecache.clear();
		autoid_counter = 0;
	}
} FirrtlBackend;

PRIVATE_NAMESPACE_END<|MERGE_RESOLUTION|>--- conflicted
+++ resolved
@@ -929,9 +929,6 @@
 				register_reverse_wire_map(y_id, cell->getPort("\\Y"));
 				continue;
 			}
-<<<<<<< HEAD
-			log_error("Cell type not supported: %s (%s.%s)\n", log_id(cell->type), log_id(module), log_id(cell));
-=======
 			if (cell->type == "$pos") {
 				// assign y = a;
 //				printCell(cell);
@@ -946,8 +943,7 @@
 				register_reverse_wire_map(y_id, cell->getPort("\\Y"));
 				continue;
 			}
-			log_warning("Cell type not supported: %s (%s.%s)\n", log_id(cell->type), log_id(module), log_id(cell));
->>>>>>> 5545cd3c
+			log_error("Cell type not supported: %s (%s.%s)\n", log_id(cell->type), log_id(module), log_id(cell));
 		}
 
 		for (auto conn : module->connections())
