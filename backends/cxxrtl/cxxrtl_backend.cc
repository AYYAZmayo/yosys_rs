--- conflicted
+++ resolved
@@ -25,10 +25,7 @@
 #include "kernel/mem.h"
 #include "kernel/log.h"
 #include "kernel/fmt.h"
-<<<<<<< HEAD
-=======
 #include "kernel/scopeinfo.h"
->>>>>>> 00338082
 
 USING_YOSYS_NAMESPACE
 PRIVATE_NAMESPACE_BEGIN
@@ -2315,11 +2312,8 @@
 		dict<RTLIL::IdString, RTLIL::Const> attributes = object->attributes;
 		// Inherently necessary to get access to the object, so a waste of space to emit.
 		attributes.erase(ID::hdlname);
-<<<<<<< HEAD
-=======
 		// Internal Yosys attribute that should be removed but isn't.
 		attributes.erase(ID::module_not_derived);
->>>>>>> 00338082
 		dump_metadata_map(attributes);
 	}
 
@@ -2486,52 +2480,6 @@
 							count_skipped_wires++;
 							break;
 						}
-<<<<<<< HEAD
-						f << "), ";
-						dump_debug_attrs(wire);
-						f << ");\n";
-						count_member_wires++;
-						break;
-					}
-					case WireType::ALIAS: {
-						// Alias of a member wire
-						const RTLIL::Wire *aliasee = debug_wire_type.sig_subst.as_wire();
-						f << indent << "items.add(path + " << escape_cxx_string(get_hdl_name(wire));
-						f << ", debug_item(";
-						// If the aliasee is an outline, then the alias must be an outline, too; otherwise downstream
-						// tooling has no way to find out about the outline.
-						if (debug_wire_types[aliasee].is_outline())
-							f << "debug_eval_outline";
-						else
-							f << "debug_alias()";
-						f << ", " << mangle(aliasee) << ", " << wire->start_offset << "), ";
-						dump_debug_attrs(aliasee);
-						f << ");\n";
-						count_alias_wires++;
-						break;
-					}
-					case WireType::CONST: {
-						// Wire tied to a constant
-						f << indent << "static const value<" << wire->width << "> const_" << mangle(wire) << " = ";
-						dump_const(debug_wire_type.sig_subst.as_const());
-						f << ";\n";
-						f << indent << "items.add(path + " << escape_cxx_string(get_hdl_name(wire));
-						f << ", debug_item(const_" << mangle(wire) << ", " << wire->start_offset << "), ";
-						dump_debug_attrs(wire);
-						f << ");\n";
-						count_const_wires++;
-						break;
-					}
-					case WireType::OUTLINE: {
-						// Localized or inlined, but rematerializable wire
-						f << indent << "items.add(path + " << escape_cxx_string(get_hdl_name(wire));
-						f << ", debug_item(debug_eval_outline, " << mangle(wire) << ", " << wire->start_offset << "), ";
-						dump_debug_attrs(wire);
-						f << ");\n";
-						count_inline_wires++;
-						break;
-=======
->>>>>>> 00338082
 					}
 				}
 				if (!module->get_bool_attribute(ID(cxxrtl_blackbox))) {
@@ -2552,22 +2500,6 @@
 			dec_indent();
 			f << indent << "}\n";
 			if (!module->get_bool_attribute(ID(cxxrtl_blackbox))) {
-<<<<<<< HEAD
-				for (auto &mem : mod_memories[module]) {
-					if (!mem.memid.isPublic())
-						continue;
-					f << indent << "items.add(path + " << escape_cxx_string(mem.packed ? get_hdl_name(mem.cell) : get_hdl_name(mem.mem));
-					f << ", debug_item(" << mangle(&mem) << ", ";
-					f << mem.start_offset << "), ";
-					if (mem.packed) {
-						dump_debug_attrs(mem.cell);
-					} else {
-						dump_debug_attrs(mem.mem);
-					}
-					f << ");\n";
-				}
-=======
->>>>>>> 00338082
 				for (auto cell : module->cells()) {
 					if (is_internal_cell(cell->type))
 						continue;
@@ -2619,31 +2551,18 @@
 				dump_eval_method(module);
 				f << indent << "}\n";
 				f << "\n";
-<<<<<<< HEAD
-				f << indent << "template<class ObserverT>\n";
-				f << indent << "bool commit(ObserverT &observer) {\n";
-=======
 				f << indent << "virtual bool commit(observer &observer) {\n";
->>>>>>> 00338082
 				dump_commit_method(module);
 				f << indent << "}\n";
 				f << "\n";
 				f << indent << "bool commit() override {\n";
 				f << indent << indent << "observer observer;\n";
-<<<<<<< HEAD
-				f << indent << indent << "return commit<>(observer);\n";
-				f << indent << "}\n";
-				if (debug_info) {
-					f << "\n";
-					f << indent << "void debug_info(debug_items &items, std::string path = \"\") override {\n";
-=======
 				f << indent << indent << "return commit(observer);\n";
 				f << indent << "}\n";
 				if (debug_info) {
 					f << "\n";
 					f << indent << "void debug_info(debug_items *items, debug_scopes *scopes, "
 					            << "std::string path, metadata_map &&cell_attrs = {}) override {\n";
->>>>>>> 00338082
 					dump_debug_info_method(module);
 					f << indent << "}\n";
 				}
@@ -3544,12 +3463,7 @@
 		log("      wire<8> p_o_data;\n");
 		log("\n");
 		log("      bool eval(performer *performer) override;\n");
-<<<<<<< HEAD
-		log("      template<class ObserverT>\n");
-		log("      bool commit(ObserverT &observer);\n");
-=======
 		log("      virtual bool commit(observer &observer);\n");
->>>>>>> 00338082
 		log("      bool commit() override;\n");
 		log("\n");
 		log("      static std::unique_ptr<bb_p_debug>\n");
