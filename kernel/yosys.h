--- conflicted
+++ resolved
@@ -61,32 +61,6 @@
 
 extern RTLIL::Design *yosys_design;
 
-<<<<<<< HEAD
-RTLIL::IdString new_id(std::string file, int line, std::string func);
-RTLIL::IdString new_id_suffix(std::string file, int line, std::string func, std::string suffix);
-RTLIL::IdString new_id_no_prefix(std::string file, std::string func, std::string suffix);
-
-#define NEW_ID \
-	YOSYS_NAMESPACE_PREFIX new_id(__FILE__, __LINE__, __FUNCTION__)
-#define NEW_ID_SUFFIX(suffix) \
-	YOSYS_NAMESPACE_PREFIX new_id_suffix(__FILE__, __LINE__, __FUNCTION__, suffix)
-#define NEW_ID_NO_PREFIX(suffix) \
-	YOSYS_NAMESPACE_PREFIX new_id_no_prefix(__FILE__, __FUNCTION__, suffix)
-
-// Create a statically allocated IdString object, using for example ID::A or ID($add).
-//
-// Recipe for Converting old code that is using conversion of strings like ID::A and
-// "$add" for creating IdStrings: Run below SED command on the .cc file and then use for
-// example "meld foo.cc foo.cc.orig" to manually compile errors, if necessary.
-//
-//  sed -i.orig -r 's/"\\\\([a-zA-Z0-9_]+)"/ID(\1)/g; s/"(\$[a-zA-Z0-9_]+)"/ID(\1)/g;' <filename>
-//
-#define ID(_id) ([]() { const char *p = "\\" #_id, *q = p[1] == '$' ? p+1 : p; \
-        static const YOSYS_NAMESPACE_PREFIX RTLIL::IdString id(q); return id; })()
-namespace ID = RTLIL::ID;
-
-=======
->>>>>>> a1bb0255
 RTLIL::Design *yosys_get_design();
 std::string proc_self_dirname();
 std::string proc_share_dirname();
